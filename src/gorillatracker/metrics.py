--- conflicted
+++ resolved
@@ -24,22 +24,6 @@
 
 # TODO: What is the wandb run type?
 Runner = Any
-
-
-def cosine_similarity_matrix(combined_embeddings):
-    # Normalize the embeddings to have unit norm
-    normed_embeddings = combined_embeddings / combined_embeddings.norm(dim=1, keepdim=True)
-    
-    # Compute the cosine similarity matrix
-    similarity_matrix = torch.mm(normed_embeddings, normed_embeddings.t())
-    
-    # Since cosine similarity is a measure of similarity (not distance),
-    # you might want to convert it to distance. One common way is to use: distance = 1 - similarity
-    distance_matrix = 1 - similarity_matrix
-
-    distance_matrix.clamp_(min=0, max=2)
-    
-    return distance_matrix
 
 
 def log_as_wandb_table(embeddings_table: pd.DataFrame, run: Runner) -> None:
@@ -131,29 +115,12 @@
             evaluate_embeddings(
                 data=embeddings_table,
                 embedding_name="val/embeddings",
-<<<<<<< HEAD
-                metrics={
-                    "knn5": partial(knn, k=5),
-                    "knn": partial(knn, k=1),
-                    "knn5-with-train": partial(knn, k=5, use_train_embeddings=True),
-                    "knn-with-train": partial(knn, k=1, use_train_embeddings=True),
-                    "knn-with-train-cossim": partial(knn, k=1, use_train_embeddings=True, cos_sim=True),
-                    "knn5-with-train-cossim": partial(knn, k=5, use_train_embeddings=True, cos_sim=True),
-                    "pca": pca,
-                    "tsne": tsne,
-                    "fc_layer": fc_layer,
-                },  # "flda": flda_metric,
-                train_embeddings=train_embeddings,
-                train_labels=train_labels,
-            )
-=======
                 metrics=metrics,
                 train_embeddings=train_embeddings,
                 train_labels=train_labels,
             )
         # clear the table where the embeddings are stored
         pl_module.embeddings_table = pd.DataFrame(columns=pl_module.embeddings_table_columns)  # reset embeddings table
->>>>>>> bc37b2f0
 
     def on_train_epoch_start(self, trainer: L.Trainer, pl_module: L.LightningModule) -> None:
         log_train_images_to_wandb(self.run, trainer, n_samples=1)
@@ -260,11 +227,7 @@
     val_labels, train_labels = val_train_labels[:nval], val_train_labels[nval:]
     val_embeddings = np.stack(data["embedding"].apply(np.array)).astype(np.float32)
 
-<<<<<<< HEAD
-    assert len(val_embeddings) != 0, "No validation embeddings given."
-=======
     assert len(val_embeddings) > 0, "No validation embeddings given."
->>>>>>> bc37b2f0
 
     results = {
         metric_name: metric(val_embeddings, val_labels, train_embeddings=train_embeddings, train_labels=train_labels)
@@ -358,16 +321,12 @@
     use_train_embeddings: bool = False,
     train_embeddings: Optional[npt.NDArray[np.float_]] = None,
     train_labels: Optional[gtypes.MergedLabels] = None,
-<<<<<<< HEAD
-    cos_sim: bool = False,
-=======
->>>>>>> bc37b2f0
 ) -> Dict[str, Any]:
     if use_train_embeddings:
         print("Using train embeddings for knn")
         return knn_with_train(
-            val_embeddings, val_labels, k=k, train_embeddings=train_embeddings, train_labels=train_labels, cos_sim=cos_sim
-        )
+            val_embeddings, val_labels, k=k, train_embeddings=train_embeddings, train_labels=train_labels,
+            )
     else:
         return knn_naive(val_embeddings, val_labels, k=k)
 
@@ -378,10 +337,6 @@
     k: int = 5,
     train_embeddings: Optional[npt.NDArray[np.float_]] = None,
     train_labels: Optional[gtypes.MergedLabels] = None,
-<<<<<<< HEAD
-    cos_sim: bool = False,
-=======
->>>>>>> bc37b2f0
 ) -> Dict[str, Any]:
     """
     Algorithmic Description:
@@ -407,11 +362,7 @@
     if num_classes < k:
         k = num_classes
 
-    distance_matrix = None
-    if not cos_sim:
-        distance_matrix = pairwise_euclidean_distance(combined_embeddings)
-    else:
-        distance_matrix = cosine_similarity_matrix(combined_embeddings)
+    distance_matrix = pairwise_euclidean_distance(combined_embeddings)
         
     distance_matrix.fill_diagonal_(float("inf"))
 
