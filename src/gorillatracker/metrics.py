from functools import partial
from itertools import islice
from typing import Any, Dict, List, Optional, Set, Tuple, Union

import lightning as L
import matplotlib.pyplot as plt
import numpy as np
import numpy.typing as npt
import pandas as pd
import PIL
import seaborn as sns
import sklearn
import torch
import torchmetrics as tm
import wandb
from pytorch_grad_cam import GradCAM
from pytorch_grad_cam.utils.image import show_cam_on_image
from sklearn.manifold import TSNE
from sklearn.preprocessing import LabelEncoder
from torchmetrics.functional import pairwise_euclidean_distance
from torchvision.transforms import ToPILImage

import gorillatracker.type_helper as gtypes

# TODO: What is the wandb run type?
Runner = Any


def log_as_wandb_table(embeddings_table: pd.DataFrame, run: Runner) -> None:
    tmp = embeddings_table.apply(
        lambda row: pd.concat([pd.Series([row["label"]]), pd.Series(row["embedding"])]), axis=1
    )
    tmp.columns = ["label"] + [f"embedding_{i}" for i in range(len(embeddings_table["embedding"].iloc[0]))]
    run.log({"embeddings": wandb.Table(dataframe=tmp)})  # type: ignore


class LogEmbeddingsToWandbCallback(L.Callback):
    """
    A pytorch lightning callback that saves embeddings to wandb and logs them.

    Args:
        every_n_val_epochs: Save embeddings every n epochs as a wandb artifact (of validation set).
        log_share: Log embeddings to wandb every n epochs.
    """

    def __init__(
        self, every_n_val_epochs: int, knn_with_train: bool, wandb_run: Runner, dm: L.LightningDataModule
    ) -> None:
        super().__init__()
        self.logged_epochs: Set[int] = set()
        self.embedding_artifacts: List[str] = []
        self.every_n_val_epochs = every_n_val_epochs
        self.knn_with_train = knn_with_train
        self.run = wandb_run
        dm.setup("fit")
        self.train_dataloader = dm.train_dataloader()

    def _get_train_embeddings_for_knn(self, trainer: L.Trainer) -> Tuple[torch.Tensor, gtypes.MergedLabels]:
        assert trainer.model is not None, "Model must be initalized before validation phase."
        train_embedding_batches = []
        train_labels = []
        for batch in self.train_dataloader:
            images, labels = batch
            anchor_images = images[0].cuda()
            embeddings = trainer.model(anchor_images)
            train_embedding_batches.append(embeddings)
            anchor_labels = labels[0]
            train_labels.extend(anchor_labels)
        train_embeddings = torch.cat(train_embedding_batches, dim=0)
        assert len(train_embeddings) == len(train_labels)
        return train_embeddings.cpu(), tuple(train_labels)

    def on_validation_epoch_end(self, trainer: L.Trainer, pl_module: L.LightningModule) -> None:
        embeddings_table = pl_module.embeddings_table
        current_epoch = trainer.current_epoch
        assert trainer.max_epochs is not None
        if (current_epoch % self.every_n_val_epochs == 0 and current_epoch not in self.logged_epochs) or (
            trainer.max_epochs - 1 == current_epoch
        ):
            self.logged_epochs.add(current_epoch)

            # Assuming you have an 'embeddings' variable containing your embeddings

            table = wandb.Table(columns=embeddings_table.columns.to_list(), data=embeddings_table.values)  # type: ignore
            artifact = wandb.Artifact(
                name="run_{0}_epoch_{1}".format(self.run.name, current_epoch),
                type="embeddings",
                metadata={"epoch": current_epoch},
                description="Embeddings from epoch {}".format(current_epoch),
            )
            artifact.add(table, "embeddings_table_epoch_{}".format(current_epoch))
            self.run.log_artifact(artifact)
            self.embedding_artifacts.append(artifact.name)

            train_embeddings, train_labels = (
                self._get_train_embeddings_for_knn(trainer) if self.knn_with_train else (None, None)
            )

            metrics = {
                "knn5": partial(knn, k=5),
                "knn": partial(knn, k=1),
                "pca": pca,
                "tsne": tsne,
                "fc_layer": fc_layer,
            }
            metrics |= (
                {
                    "knn5-with-train": partial(knn, k=5, use_train_embeddings=True),
                    "knn-with-train": partial(knn, k=1, use_train_embeddings=True),
                }
                if self.knn_with_train
                else {}
            )
            # log to wandb
            evaluate_embeddings(
                data=embeddings_table,
                embedding_name="val/embeddings",
                metrics=metrics,
                train_embeddings=train_embeddings,
                train_labels=train_labels,
            )
<<<<<<< HEAD
=======
        # clear the table where the embeddings are stored
        pl_module.embeddings_table = pd.DataFrame(columns=pl_module.embeddings_table_columns)  # reset embeddings table
>>>>>>> c7905131

    def on_train_epoch_start(self, trainer: L.Trainer, pl_module: L.LightningModule) -> None:
        log_train_images_to_wandb(self.run, trainer, n_samples=1)

    def on_train_epoch_end(self, trainer: L.Trainer, pl_module: L.LightningModule) -> None:
        log_grad_cam_images_to_wandb(self.run, trainer)


# now add stuff to evaluate the embeddings / the model that created the embeddings
# 1. add a fully connected layer to the model that takes the embeddings as input and outputs the labels -> then train this model -> evaluate false positive, false negative, accuracy, ...)
# 2. use different kinds of clustering algorithms to cluster the embeddings -> evaluate (false positive, false negative, accuracy, ...)
# 3. use some kind of FLDA ({(m_1 - m_2)^2/(s_1^2 + s_2^2)} like metric to evaluate the quality of the embeddings
# 4. try kNN with different k values to evaluate the quality of the embeddings
# 5. enjoy
def load_embeddings_from_wandb(embedding_name: str, run: Runner) -> pd.DataFrame:
    """Load embeddings from wandb Artifact."""
    # Data is a pandas Dataframe with columns: label, embedding_0, embedding_1, ... loaded from wandb from the
    artifact = run.use_artifact(embedding_name, type="embeddings")
    data_table = artifact.get("embeddings_table_epoch_10")  # TODO
    data = pd.DataFrame(data=data_table.data, columns=data_table.columns)
    return data


def tensor_to_image(tensor: torch.Tensor) -> PIL.Image.Image:
    return ToPILImage()(tensor.cpu()).convert("RGB")


def get_n_samples_from_dataloader(
    dataloader: gtypes.BatchNletDataLoader, n_samples: int = 1
) -> List[Tuple[Tuple[torch.Tensor, ...], Tuple[Union[str, int], ...]]]:
    samples: List[Tuple[Tuple[torch.Tensor, ...], Tuple[Union[str, int], ...]]] = []
    for batch in dataloader:
        images, labels = batch
        row_batch = zip(zip(*images), zip(*labels))
        take_max_n = n_samples - len(samples)
        samples.extend(list(islice(row_batch, take_max_n)))
        if len(samples) == n_samples:
            break
    return samples


def log_train_images_to_wandb(run: Runner, trainer: L.Trainer, n_samples: int = 1) -> None:
    """
    Log nlet images from the train dataloader to wandb.
    Visual sanity check to see if the dataloader works as expected.
    """
    # get first n_samples triplets from the train dataloader
    samples = get_n_samples_from_dataloader(trainer.train_dataloader, n_samples=n_samples)  # type: ignore
    for i, sample in enumerate(samples):
        # a row (nlet) can either be (ap, p, n) OR (ap, p, n, an)
        row_meaning = ("positive_anchor", "positive", "negative", "negative_anchor")
        row_images, row_labels = sample
        img_label_meaning = zip(row_images, row_labels, row_meaning)
        artifacts = [
            wandb.Image(tensor_to_image(img), caption=f"{meaning} label={label}")
            for img, label, meaning in img_label_meaning
        ]
        run.log({f"epoch_{trainer.current_epoch}_nlet_{1+i}": artifacts})


def log_grad_cam_images_to_wandb(run: Runner, trainer: L.Trainer) -> None:
    # NOTE(liamvdv): inverse grad cam support to model since we might not be using
    #                a model which grad cam does not support.
    # NOTE(liamvdv): Transform models may have different interpretations.
    assert trainer.model is not None, "Must only call log_grad_cam_images... after model was initialized."
    if not hasattr(trainer.model, "get_grad_cam_layer"):
        return
    target_layer = trainer.model.get_grad_cam_layer()
    get_reshape_transform = getattr(trainer.model, "get_grad_cam_reshape_transform", lambda: None)
    cam = GradCAM(model=trainer.model, target_layers=[target_layer], reshape_transform=get_reshape_transform())

    samples = get_n_samples_from_dataloader(trainer.train_dataloader, n_samples=1)  # type: ignore
    wandb_images: List[wandb.Image] = []
    for sample in samples:
        # a row (nlet) can either be (ap, p, n) OR (ap, p, n, an)
        row_images, row_labels = sample
        anchor, *rest = row_images
        grayscale_cam = cam(input_tensor=anchor.unsqueeze(0), targets=None)

        # Overlay heatmap on original image
        heatmap = grayscale_cam[0, :]
        image = np.array(ToPILImage()(anchor)).astype(np.float32) / 255.0  # NOTE(liamvdv): needs be normalized
        image_with_heatmap = show_cam_on_image(image, heatmap, use_rgb=True)
        wandb_images.append(wandb.Image(image_with_heatmap, caption=f"label={row_labels[0]}"))
    run.log({"Grad-CAM": wandb_images})


def evaluate_embeddings(
    data: pd.DataFrame,
    embedding_name: str,
    metrics: Dict[str, Any],
    train_embeddings: Optional[npt.NDArray[np.float_]] = None,
    train_labels: Optional[gtypes.MergedLabels] = None,
) -> Dict[str, Any]:  # data is DataFrame with columns: label and embedding
    assert (train_embeddings is not None and train_labels is not None) or (
        train_embeddings is None and train_labels is None
    )

    # Transform any type to numeric type labels
    le = LabelEncoder()
    _val_train_labels = np.concatenate([data["label"], train_labels]) if train_labels is not None else data["label"]
    val_train_labels = le.fit_transform(_val_train_labels)
    nval = len(data["label"])
    val_labels, train_labels = val_train_labels[:nval], val_train_labels[nval:]
    val_embeddings = np.stack(data["embedding"].apply(np.array)).astype(np.float32)

<<<<<<< HEAD
    assert len(val_embeddings) != 0, "No validation embeddings given."
=======
    assert len(val_embeddings) > 0, "No validation embeddings given."
>>>>>>> c7905131

    results = {
        metric_name: metric(val_embeddings, val_labels, train_embeddings=train_embeddings, train_labels=train_labels)
        for metric_name, metric in metrics.items()
    }

    for metric_name, result in results.items():
        if isinstance(result, dict):
            for key, value in result.items():
                wandb.log({f"{embedding_name}/{metric_name}/{key}": value})
        else:
            wandb.log({f"{embedding_name}/{metric_name}": result})

    return results


def fc_layer(
    embeddings: torch.Tensor,
    labels: gtypes.MergedLabels,
    batch_size: int = 64,
    epochs: int = 300,
    seed: int = 42,
    **kwargs: Any,
) -> Dict[str, float]:
    num_classes = (
        int(np.max(labels)) + 1
    )  # NOTE(liamvdv): not len() because train_labels also gets intermediate ids assigned.
    model = torch.nn.Sequential(
        torch.nn.Linear(embeddings.shape[1], 100),
        torch.nn.Sigmoid(),
        torch.nn.Linear(100, num_classes),
    )
    for param in model.parameters():
        param.requires_grad_(True)

    optimizer = torch.optim.SGD(model.parameters(), lr=0.01, weight_decay=0.001)
    criterion = torch.nn.CrossEntropyLoss()
    # acitvate gradients
    with torch.set_grad_enabled(True):
        for epoch in range(epochs):
            loss_sum = 0.0
            embeddings_copy, labels_copy = sklearn.utils.shuffle(
                embeddings, labels, random_state=seed + epoch, n_samples=len(embeddings)
            )

            for i in range(0, len(embeddings_copy), batch_size):
                batch_embeddings = torch.tensor(embeddings_copy[i : i + batch_size])
                batch_labels = torch.tensor(labels_copy[i : i + batch_size], dtype=torch.long)

                assert batch_embeddings.shape[0] == batch_labels.shape[0]
                outputs = model(batch_embeddings)
                assert outputs.shape[0] == batch_embeddings.shape[0]
                loss = criterion(outputs, batch_labels)

                optimizer.zero_grad()
                loss.requires_grad_(True)
                loss.backward()
                # apply gradient clipping
                torch.nn.utils.clip_grad_norm_(model.parameters(), 1.0)  # type: ignore
                optimizer.step()
                loss_sum += loss.item()

            loss_mean = loss_sum / (len(embeddings_copy) / batch_size)
            loss_sum = 0.0
            if epoch % 100 == 0:
                print(f"Loss: {loss_mean} in Epoch {epoch}")

    final_outputs = None
    embeddings = torch.tensor(embeddings)
    labels = torch.tensor(labels)
    with torch.no_grad():
        final_outputs = torch.nn.functional.softmax(model(embeddings), dim=1)

    accuracy = tm.functional.accuracy(
        final_outputs, labels, task="multiclass", num_classes=num_classes, average="weighted"
    )
    assert accuracy is not None
    accuracy_top5 = tm.functional.accuracy(final_outputs, labels, task="multiclass", num_classes=num_classes, top_k=5)
    assert accuracy_top5 is not None
    auroc = tm.functional.auroc(final_outputs, labels, task="multiclass", num_classes=num_classes)
    assert auroc is not None
    f1 = tm.functional.f1_score(final_outputs, labels, task="multiclass", num_classes=num_classes, average="weighted")
    assert f1 is not None
    return {"accuracy": accuracy.item(), "accuracy_top5": accuracy_top5.item(), "auroc": auroc.item(), "f1": f1.item()}


def knn(
    val_embeddings: torch.Tensor,
    val_labels: gtypes.MergedLabels,
    k: int = 5,
    use_train_embeddings: bool = False,
    train_embeddings: Optional[npt.NDArray[np.float_]] = None,
    train_labels: Optional[gtypes.MergedLabels] = None,
) -> Dict[str, Any]:
    if use_train_embeddings:
        return knn_with_train(
            val_embeddings, val_labels, k=k, train_embeddings=train_embeddings, train_labels=train_labels
        )
    else:
        return knn_naive(val_embeddings, val_labels, k=k)


def knn_with_train(
    val_embeddings: torch.Tensor,
    val_labels: gtypes.MergedLabels,
    k: int = 5,
    train_embeddings: Optional[npt.NDArray[np.float_]] = None,
    train_labels: Optional[gtypes.MergedLabels] = None,
) -> Dict[str, Any]:
    """
    Algorithmic Description:
    1. Calculate the distance matrix between all embeddings (len(embeddings) x len(embeddings))
       Set the diagonal of the distance matrix to a large value so that the distance to itself is ignored
    2. For each embedding find the k closest [smallest distances] embeddings (len(embeddings) x k)
       First find the indexes, the map to the labels (numbers).
    3. Create classification matrix where every embedding has a row with the probability for each class in it's top k surroundings (len(embeddings) x num_classes)
    4. Select only the validation part of the classification matrix (len(val_embeddings) x num_classes)
    5. Calculate the accuracy, accuracy_top5, auroc and f1 score: Either choose highest probability as class as matched class or check if any of the top 5 classes matches.
    """
    # convert embeddings and labels to tensors
    val_embeddings = torch.tensor(val_embeddings)
    val_labels = torch.tensor(val_labels)
    train_embeddings = torch.tensor(train_embeddings)
    train_labels = torch.tensor(train_labels)

    combined_embeddings = torch.cat([train_embeddings, val_embeddings], dim=0)
    combined_labels = torch.cat([train_labels, val_labels], dim=0)

    num_classes = torch.max(combined_labels).item() + 1
    assert num_classes == len(np.unique(combined_labels))
    if num_classes < k:
        k = num_classes

    distance_matrix = pairwise_euclidean_distance(combined_embeddings)
    distance_matrix.fill_diagonal_(float("inf"))

    _, closest_indices = torch.topk(distance_matrix, k, largest=False)
    assert closest_indices.shape == (len(combined_embeddings), k)

    closest_labels = combined_labels[closest_indices]
    assert closest_labels.shape == closest_indices.shape

    classification_matrix = torch.zeros((len(combined_embeddings), num_classes))
    for i in range(num_classes):
        classification_matrix[:, i] = torch.sum(closest_labels == i, dim=1) / k
    assert classification_matrix.shape == (len(combined_embeddings), num_classes)

    # Select only the validation part of the classification matrix
    val_classification_matrix = classification_matrix[-len(val_embeddings) :]
    assert val_classification_matrix.shape == (len(val_embeddings), num_classes)

    accuracy = tm.functional.accuracy(
        val_classification_matrix, val_labels, task="multiclass", num_classes=num_classes, average="weighted"
    )
    assert accuracy is not None
    accuracy_top5 = tm.functional.accuracy(
        val_classification_matrix, val_labels, task="multiclass", num_classes=num_classes, top_k=5
    )
    assert accuracy_top5 is not None
    auroc = tm.functional.auroc(val_classification_matrix, val_labels, task="multiclass", num_classes=num_classes)
    assert auroc is not None
    f1 = tm.functional.f1_score(
        val_classification_matrix, val_labels, task="multiclass", num_classes=num_classes, average="weighted"
    )
    assert f1 is not None
    print("knn done")
    return {"accuracy": accuracy.item(), "accuracy_top5": accuracy_top5.item(), "auroc": auroc.item(), "f1": f1.item()}


def knn_naive(val_embeddings: torch.Tensor, val_labels: gtypes.MergedLabels, k: int = 5) -> Dict[str, Any]:
    num_classes = np.max(val_labels).item() + 1
    if num_classes < k:
        print(f"Number of classes {num_classes} is smaller than k {k} -> setting k to {num_classes}")
        k = num_classes

    # convert embeddings and labels to tensors
    val_embeddings = torch.tensor(val_embeddings)
    val_labels = torch.tensor(val_labels)

    distance_matrix = pairwise_euclidean_distance(val_embeddings)

    # Ensure distances on the diagonal are set to a large value so they are ignored
    distance_matrix.fill_diagonal_(float("inf"))

    # Find the indices of the closest embeddings for each embedding
    classification_matrix = torch.zeros((len(distance_matrix), k))
    for i in range(k):
        closest_indices = torch.argmin(distance_matrix, dim=1)
        closest_labels = val_labels[closest_indices]
        # Set the distance to the closest embedding to a large value so it is ignored
        distance_matrix[torch.arange(len(distance_matrix)), closest_indices] = float("inf")
        classification_matrix[:, i] = closest_labels
    # Calculate the most common label for each embedding
    # transform classification_matrix of shape (n,k) to (n,num_classes) where num_classes is the number of unique labels
    # the idea is that in the end the classification_matrix contains the probability for each class for each embedding
    classification_matrix_cpy = classification_matrix.clone()
    classification_matrix = torch.zeros((len(classification_matrix), num_classes))
    for i in range(num_classes):
        classification_matrix[:, i] = torch.sum(classification_matrix_cpy == i, dim=1) / k

    accuracy = tm.functional.accuracy(
        classification_matrix, val_labels, task="multiclass", num_classes=num_classes, average="weighted"
    )
    assert accuracy is not None
    accuracy_top5 = tm.functional.accuracy(
        classification_matrix, val_labels, task="multiclass", num_classes=num_classes, top_k=5
    )
    assert accuracy_top5 is not None
    auroc = tm.functional.auroc(classification_matrix, val_labels, task="multiclass", num_classes=num_classes)
    assert auroc is not None
    f1 = tm.functional.f1_score(
        classification_matrix, val_labels, task="multiclass", num_classes=num_classes, average="weighted"
    )
    assert f1 is not None
    print("knn done")
    return {"accuracy": accuracy.item(), "accuracy_top5": accuracy_top5.item(), "auroc": auroc.item(), "f1": f1.item()}


def pca(
    embeddings: torch.Tensor, labels: torch.Tensor, **kwargs: Any
) -> wandb.Image:  # generate a 2D plot of the embeddings
    num_classes = len(np.unique(labels))
    pca = sklearn.decomposition.PCA(n_components=2)
    pca.fit(embeddings)
    embeddings = pca.transform(embeddings)
    # plot embeddings

    plt.figure()
    plot = sns.scatterplot(
        x=embeddings[:, 0], y=embeddings[:, 1], palette=sns.color_palette("hls", num_classes), hue=labels
    )
    # ignore outliers when calculating the axes limits
    x_min, x_max = np.percentile(embeddings[:, 0], [0.1, 99.9])
    y_min, y_max = np.percentile(embeddings[:, 1], [0.1, 99.9])
    plot.set_xlim(x_min, x_max)
    plot.set_ylim(y_min, y_max)
    plot.legend(bbox_to_anchor=(1, 1), loc=2, borderaxespad=0.0)
    # plot.figure.savefig("pca.png")
    plot = wandb.Image(plot.figure)
    print("pca done")
    return plot


def tsne(
    embeddings: torch.Tensor, labels: torch.Tensor, with_pca: bool = False, count: int = 1000, **kwargs: Any
) -> Optional[wandb.Image]:  # generate a 2D plot of the embeddings
    num_classes = len(np.unique(labels))
    # downsample the embeddings and also the labels to 1000 samples
    indices = np.random.choice(len(embeddings), min(count, len(labels)), replace=False)
    embeddings = embeddings[indices]
    labels = labels[indices]
    if len(labels) < 50:
        return None
    if with_pca:
        embeddings = sklearn.decomposition.PCA(n_components=50).fit_transform(embeddings)

    # tsne = TSNE(n_components=2, method="exact")
    tsne = TSNE(n_components=2)
    embeddings = tsne.fit_transform(embeddings)

    plt.figure()
    plot = sns.scatterplot(
        x=embeddings[:, 0],
        y=embeddings[:, 1],
        palette=sns.color_palette("hls", num_classes),
        hue=labels,
    )
    # ignore outliers when calculating the axes limits
    x_min, x_max = np.percentile(embeddings[:, 0], [1, 99])
    y_min, y_max = np.percentile(embeddings[:, 1], [1, 99])
    plot.set_xlim(x_min, x_max)
    plot.set_ylim(y_min, y_max)
    # place the legend outside of the plot but readable
    plot.legend(bbox_to_anchor=(1, 1), loc=2, borderaxespad=0.0)
    # plot.figure.savefig("tnse.png")
    plot = wandb.Image(plot.figure)
    print("tsne done")
    return plot


def flda_metric(embeddings: torch.Tensor, labels: gtypes.MergedLabels, **kwargs: Any) -> float:  # TODO: test
    # num_classes = len(np.unique(labels))
    # (m_1 - m_2)^2/(s_1^2 + s_2^2)
    mean_var_map = {label: [0.0, 0.0] for label in np.unique(labels)}
    ratio_sum = 0.0

    for label in np.unique(labels):
        class_embeddings = embeddings[labels == label]
        mean = np.mean(class_embeddings, axis=0)
        variance = np.var(class_embeddings, axis=0)
        mean_var_map[label] = [mean, variance]

    for label in np.unique(labels):
        for label2 in np.unique(labels):
            if label == label2:
                continue
            mean1, var1 = mean_var_map[label]
            mean2, var2 = mean_var_map[label2]
            # mean and variance are vectors so use euclidean distance
            ratio = np.linalg.norm(mean1 - mean2) / (np.linalg.norm(var1) + np.linalg.norm(var2))
            # ratio = np.(mean1 - mean2) / (var1 + var2)
            ratio_sum += ratio  # type: ignore

    return ratio_sum / 2  # because we calculate the ratio twice for each pair


def kmeans(
    embeddings: torch.Tensor, num_clusters: int = 2, **kwargs: Any
) -> Tuple[Any, Any]:  # TODO: log some kind of normalized mutual information score
    k_means = sklearn.cluster.KMeans(n_clusters=num_clusters)
    outputs = k_means.fit_predict(embeddings)
    return k_means.cluster_centers_, outputs


if __name__ == "__main__":
    # Test the EmbeddingAnalyzer and Accuracy metric
    run = wandb.init(entity="gorillas", project="MNIST-EfficientNetV2", name="test_embeddings2")
    data = load_embeddings_from_wandb("run_MNISTTest5-2023-11-11-15-17-17_epoch_10:v0", run)
    results = evaluate_embeddings(
        data=data,
        embedding_name="run_MNISTTest5-2023-11-11-15-17-17_epoch_10:v0",
        metrics={
            "pca": pca,
            "tsne": tsne,
            "knn": knn,
            "flda": flda_metric,
            "fc_layer": fc_layer,
            # "kmeans": kmeans
        },
    )
    print(results)<|MERGE_RESOLUTION|>--- conflicted
+++ resolved
@@ -119,11 +119,8 @@
                 train_embeddings=train_embeddings,
                 train_labels=train_labels,
             )
-<<<<<<< HEAD
-=======
         # clear the table where the embeddings are stored
         pl_module.embeddings_table = pd.DataFrame(columns=pl_module.embeddings_table_columns)  # reset embeddings table
->>>>>>> c7905131
 
     def on_train_epoch_start(self, trainer: L.Trainer, pl_module: L.LightningModule) -> None:
         log_train_images_to_wandb(self.run, trainer, n_samples=1)
@@ -230,11 +227,7 @@
     val_labels, train_labels = val_train_labels[:nval], val_train_labels[nval:]
     val_embeddings = np.stack(data["embedding"].apply(np.array)).astype(np.float32)
 
-<<<<<<< HEAD
-    assert len(val_embeddings) != 0, "No validation embeddings given."
-=======
     assert len(val_embeddings) > 0, "No validation embeddings given."
->>>>>>> c7905131
 
     results = {
         metric_name: metric(val_embeddings, val_labels, train_embeddings=train_embeddings, train_labels=train_labels)
