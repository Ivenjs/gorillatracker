--- conflicted
+++ resolved
@@ -122,13 +122,8 @@
             torch.cat(labels, dim=0) if torch.is_tensor(labels[0]) else [label for group in labels for label in group]  # type: ignore
         )
         embeddings = self.forward(vec)
-<<<<<<< HEAD
         
         self.add_validation_embeddings(embeddings[:n_achors], flat_labels[:n_achors], images[0])  # type: ignore
-=======
-
-        self.add_validation_embeddings(embeddings[:n_achors], flat_labels[:n_achors])  # type: ignore
->>>>>>> 2313453a
         loss, pos_dist, neg_dist = self.triplet_loss(embeddings, flat_labels)  # type: ignore
         self.log("val/loss", loss, on_step=True, sync_dist=True, prog_bar=True)
         self.log("val/positive_distance", pos_dist, on_step=True)
