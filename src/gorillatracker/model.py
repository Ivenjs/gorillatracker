--- conflicted
+++ resolved
@@ -8,10 +8,6 @@
 import torchvision.transforms as transforms
 from print_on_steroids import logger
 from torch.optim import AdamW
-<<<<<<< HEAD
-from torchvision.models import EfficientNet_V2_L_Weights, efficientnet_v2_l
-from torchvision import transforms
-=======
 from torchvision.models import (
     EfficientNet_V2_L_Weights,
     ResNet18_Weights,
@@ -22,7 +18,6 @@
 )
 
 import gorillatracker.type_helper as gtypes
->>>>>>> 95bc14e8
 from gorillatracker.triplet_loss import get_triplet_loss
 
 
@@ -177,19 +172,26 @@
     def get_tensor_transforms(cls) -> Callable[[torch.Tensor], torch.Tensor]:
         return lambda x: x
 
-<<<<<<< HEAD
+
+class ConvNeXtV2Wrapper(BaseModule):
+    def __init__(  # type: ignore
+        self,
+        **kwargs,
+    ) -> None:
+        super().__init__(**kwargs)
+        self.model = timm.create_model("convnextv2_base", pretrained=not self.from_scratch)
+        self.model.reset_classifier(self.embedding_size)
+
+    @classmethod
+    def get_tensor_transforms(cls) -> Callable[[torch.Tensor], torch.Tensor]:
+        return transforms.Resize((224), antialias=True)
+
 class VisionTransformerWrapper(BaseModule):
     def __init__(
-=======
-
-class ConvNeXtV2Wrapper(BaseModule):
-    def __init__(  # type: ignore
->>>>>>> 95bc14e8
-        self,
-        **kwargs,
-    ) -> None:
-        super().__init__(**kwargs)
-<<<<<<< HEAD
+        self,
+        **kwargs,
+    ) -> None:
+        super().__init__(**kwargs)
         self.model = timm.create_model("vit_large_patch16_224",
                                        pretrained = not self.from_scratch)
         self.model.reset_classifier(self.embedding_size)
@@ -198,16 +200,6 @@
     def get_tensor_transforms(cls):
         return transforms.Resize((224), antialias=True)
     
-=======
-        self.model = timm.create_model("convnextv2_base", pretrained=not self.from_scratch)
-        self.model.reset_classifier(self.embedding_size)
-
-    @classmethod
-    def get_tensor_transforms(cls) -> Callable[[torch.Tensor], torch.Tensor]:
-        return transforms.Resize((224), antialias=True)
-
-
->>>>>>> 95bc14e8
 class SwinV2BaseWrapper(BaseModule):
     def __init__(  # type: ignore
         self,
@@ -262,19 +254,14 @@
 
 
 # NOTE(liamvdv): Register custom model backbones here.
-<<<<<<< HEAD
-custom_model_cls = {"EfficientNetV2_Large": EfficientNetV2Wrapper, 
-                    "SwinV2Base": SwinV2BaseWrapper, 
-                    "ViT_Large": VisionTransformerWrapper}
-=======
 custom_model_cls = {
     "EfficientNetV2_Large": EfficientNetV2Wrapper,
-    "SwinV2Base": SwinV2BaseWrapper,
+    "SwinV2Base": SwinV2BaseWrapper, 
+    "ViT_Large": VisionTransformerWrapper,
     "ResNet18": ResNet18Wrapper,
     "ResNet152": ResNet152Wrapper,
     "ConvNeXtV2_Base": ConvNeXtV2Wrapper,
 }
->>>>>>> 95bc14e8
 
 
 def get_model_cls(model_name: str) -> Type[BaseModule]:
