import importlib
from typing import Any, Callable, Dict, List, Literal, Tuple, Type

import lightning as L
import numpy as np
import pandas as pd
import timm
import torch
import torch.nn as nn
import torchvision.transforms.v2 as transforms_v2
from facenet_pytorch import InceptionResnetV1
from print_on_steroids import logger
from torch.optim import AdamW
from torchvision import transforms
from torchvision.models import (
    EfficientNet_V2_L_Weights,
    ResNet18_Weights,
    ResNet50_Weights,
    ResNet152_Weights,
    efficientnet_v2_l,
    resnet18,
    resnet50,
    resnet152,
)
from transformers import ResNetModel

import gorillatracker.type_helper as gtypes
from gorillatracker.losses.arcface_loss import VariationalPrototypeLearning
from gorillatracker.losses.triplet_loss import L2SPRegularization_Wrapper, get_loss
from gorillatracker.model_miewid import GeM, load_miewid_model  # type: ignore
from gorillatracker.utils.labelencoder import LinearSequenceEncoder


def warmup_lr(
    warmup_mode: Literal["linear", "cosine", "exponential", "constant"],
    epoch: int,
    initial_lr: float,
    start_lr: float,
    warmup_epochs: int,
) -> float:
    if warmup_mode == "linear":
        return (epoch / warmup_epochs * (start_lr - initial_lr) + initial_lr) / initial_lr
    elif warmup_mode == "cosine":
        return (start_lr - (start_lr - initial_lr) * (np.cos(np.pi * epoch / warmup_epochs) + 1) / 2) / initial_lr
    elif warmup_mode == "exponential":
        decay = (start_lr / initial_lr) ** (1 / warmup_epochs)
        return decay**epoch
    elif warmup_mode == "constant":
        return 1.0
    else:
        raise ValueError(f"Unknown warmup_mode {warmup_mode}")


def linear_lr(epoch: int, n_epochs: int, initial_lr: float, start_lr: float, end_lr: float, **args: Any) -> float:
    return (end_lr + (start_lr - end_lr) * (1 - epoch / n_epochs)) / initial_lr


def cosine_lr(epoch: int, n_epochs: int, initial_lr: float, start_lr: float, end_lr: float, **args: Any) -> float:
    return (end_lr + (start_lr - end_lr) * (np.cos(np.pi * epoch / n_epochs) + 1) / 2) / initial_lr


def exponential_lr(
    epoch: int, n_epochs: float, initial_lr: float, start_lr: float, end_lr: float, **args: Any
) -> float:
    decay = (end_lr / start_lr) ** (1 / n_epochs)
    return start_lr * (decay**epoch) / initial_lr


def schedule_lr(
    lr_schedule_mode: Literal["linear", "cosine", "exponential", "constant"],
    epochs: int,
    initial_lr: float,
    start_lr: float,
    end_lr: float,
    n_epochs: int,
) -> float:
    if lr_schedule_mode == "linear":
        return linear_lr(epochs, n_epochs, initial_lr, start_lr, end_lr)
    elif lr_schedule_mode == "cosine":
        return cosine_lr(epochs, n_epochs, initial_lr, start_lr, end_lr)
    elif lr_schedule_mode == "exponential":
        return exponential_lr(epochs, n_epochs, initial_lr, start_lr, end_lr)
    elif lr_schedule_mode == "constant":
        return 1.0
    else:
        raise ValueError(f"Unknown lr_schedule_mode {lr_schedule_mode}")


def combine_schedulers(
    warmup_mode: Literal["linear", "cosine", "exponential", "constant"],
    lr_schedule_mode: Literal["linear", "cosine", "exponential", "constant"],
    epochs: int,
    initial_lr: float,
    start_lr: float,
    end_lr: float,
    n_epochs: int,
    warmup_epochs: int,
) -> float:
    if epochs < warmup_epochs:  # 0 : warmup_epochs - 1
        return warmup_lr(warmup_mode, epochs, initial_lr, start_lr, warmup_epochs)
    else:  # warmup_epochs - 1 : n_epochs - 1
        return schedule_lr(
            lr_schedule_mode, epochs - warmup_epochs, initial_lr, start_lr, end_lr, n_epochs - warmup_epochs
        )


class BaseModule(L.LightningModule):
    """
    must be subclassed and set self.model = ...
    """

    def __init__(
        self,
        model_name_or_path: str,
        # model_kwargs: dict,
        from_scratch: bool,
        loss_mode: str,
        weight_decay: float,
        lr_schedule: Literal["linear", "cosine", "exponential", "constant", "reduce_on_plateau"],
        warmup_mode: Literal["linear", "cosine", "exponential", "constant"],
        warmup_epochs: int,
        max_epochs: int,
        initial_lr: float,
        start_lr: float,
        end_lr: float,
        stepwise_schedule: bool,
        lr_interval: int,
        beta1: float,
        beta2: float,
        epsilon: float = 1e-8,
        save_hyperparameters: bool = True,
        margin: float = 0.5,
        s: float = 64.0,
        delta_t: int = 200,
        mem_bank_start_epoch: int = 2,
        lambda_membank: float = 0.5,
        embedding_size: int = 256,
        batch_size: int = 32,
        num_classes: Tuple[int, int, int] = (0, 0, 0),
        accelerator: str = "cpu",
        dropout_p: float = 0.0,
        num_val_dataloaders: int = 1,
        **kwargs: Dict[str, Any],
    ) -> None:
        super().__init__()

        if save_hyperparameters:
            self.save_hyperparameters(ignore=["save_hyperparameters"])

        self.weight_decay = weight_decay

        self.lr_schedule = lr_schedule
        self.warmup_mode = warmup_mode
        self.warmup_epochs = warmup_epochs
        self.max_epochs = max_epochs
        self.initial_lr = initial_lr
        self.start_lr = start_lr
        self.end_lr = end_lr
        self.stepwise_schedule = stepwise_schedule
        self.lr_interval = lr_interval

        self.beta1 = beta1
        self.beta2 = beta2
        self.epsilon = epsilon
        self.margin = margin

        self.from_scratch = from_scratch
        self.embedding_size = embedding_size
        self.dropout_p = dropout_p
        self.loss_mode = loss_mode

        self.quant = torch.quantization.QuantStub()  # type: ignore

        ##### Create List of embeddings_tables
        self.embeddings_table_columns = [
            "label",
            "embedding",
            "id",
        ]  # note that the dataloader usually returns the order (id, embedding, label)
        self.num_val_dataloaders = num_val_dataloaders
        self.embeddings_table_list = [pd.DataFrame(columns=self.embeddings_table_columns) for _ in range(self.num_val_dataloaders)]

    def set_losses(
        self,
        model: nn.Module,
        loss_mode: str,
        s: float = 64.0,
        delta_t: int = 200,
        mem_bank_start_epoch: int = 2,
        lambda_membank: float = 0.5,
        embedding_size: int = 256,
        batch_size: int = 32,
        num_classes: Tuple[int, int, int] = (0, 0, 0),
        accelerator: str = "cpu",
        **kwargs: Dict[str, Any],
    ) -> None:
        self.loss_module_train = get_loss(
            loss_mode,
            margin=self.margin,
            embedding_size=self.embedding_size,
            batch_size=batch_size,
            delta_t=delta_t,
            s=s,
            num_classes=num_classes[0],
            mem_bank_start_epoch=mem_bank_start_epoch,
            lambda_membank=lambda_membank,
            accelerator=accelerator,
            l2_alpha=kwargs["l2_alpha"],
            l2_beta=kwargs["l2_beta"],
            path_to_pretrained_weights=kwargs["path_to_pretrained_weights"],
            model=model,
            log_func=self.log,
        )
        self.loss_module_val = get_loss(
            loss_mode,
            margin=self.margin,
            embedding_size=self.embedding_size,
            batch_size=batch_size,
            delta_t=delta_t,
            s=s,
            num_classes=num_classes[1],
            mem_bank_start_epoch=mem_bank_start_epoch,
            lambda_membank=lambda_membank,
            accelerator=accelerator,
            l2_alpha=kwargs["l2_alpha"],
            l2_beta=kwargs["l2_beta"],
            path_to_pretrained_weights=kwargs["path_to_pretrained_weights"],
            model=model,
        )

    def forward(self, x: torch.Tensor) -> torch.Tensor:
        x = self.quant(x)
        return self.model(x)

    def on_train_epoch_start(self) -> None:
        if (
            isinstance(self.loss_module_train, VariationalPrototypeLearning)
            and self.trainer.current_epoch >= self.loss_module_train.mem_bank_start_epoch
        ):
            self.loss_module_train.set_using_memory_bank(True)
            logger.info("Using memory bank")
        elif (
            isinstance(self.loss_module_train, L2SPRegularization_Wrapper)
            and isinstance(self.loss_module_train.loss, VariationalPrototypeLearning)
            and self.trainer.current_epoch >= self.loss_module_train.loss.mem_bank_start_epoch
        ):  # is wrapped in l2sp regularization
            self.loss_module_train.loss.set_using_memory_bank(True)
            logger.info("Using memory bank")

    def training_step(self, batch: gtypes.NletBatch, batch_idx: int) -> torch.Tensor:
        ids, images, labels_tuple = batch

        # assert isinstance(labels, list) and isinstance(labels[0], torch.tensor), f"Labels should be a list of tensor batches with ints, got {type(labels)}"
        labels: torch.Tensor = torch.cat(list(labels_tuple), dim=0).to(self.device)  # type: ignore

        vec = torch.cat(images, dim=0)
        embeddings = self.forward(vec)

        loss, pos_dist, neg_dist = self.loss_module_train(embeddings, labels)  # type: ignore
        self.log("train/loss", loss, on_step=True, prog_bar=True, sync_dist=True)
        self.log("train/positive_distance", pos_dist, on_step=True)
        self.log("train/negative_distance", neg_dist, on_step=True)
        return loss

    def add_validation_embeddings(
        self, anchor_ids: List[str], anchor_embeddings: torch.Tensor, anchor_labels: gtypes.MergedLabels, dataloader_idx: int
    ) -> None:
        # save anchor embeddings of validation step for later analysis in W&B
        embeddings = torch.reshape(anchor_embeddings, (-1, self.embedding_size))
        embeddings = embeddings.cpu()

        assert len(self.embeddings_table_columns) == 3
        data = {
            self.embeddings_table_columns[0]: (anchor_labels.tolist()),  # type: ignore
            self.embeddings_table_columns[1]: [embedding.numpy() for embedding in embeddings],
            self.embeddings_table_columns[2]: anchor_ids,
        }

        df = pd.DataFrame(data)
        self.embeddings_table_list[dataloader_idx] = pd.concat([df, self.embeddings_table_list[dataloader_idx]], ignore_index=True)
        # NOTE(rob2u): will get flushed by W&B Callback on val epoch end.

    def validation_step(self, batch: gtypes.NletBatch, batch_idx: int, dataloader_idx: int = 0) -> torch.Tensor:
        ids, images, labels = batch  # embeddings either (ap, a, an, n) or (a, p, n)
        n_anchors = len(images[0])
        vec = torch.cat(images, dim=0)
        flat_labels = (
            torch.cat(labels, dim=0) if torch.is_tensor(labels[0]) else [label for group in labels for label in group]  # type: ignore
        )
        flat_ids = [id for nlet in ids for id in nlet]
        embeddings = self.forward(vec)
<<<<<<< HEAD
        self.add_validation_embeddings(flat_ids[:n_anchors], embeddings[:n_anchors], flat_labels[:n_anchors], dataloader_idx)  # type: ignore
        if not isinstance(self.loss_module_val, (ArcFaceLoss, VariationalPrototypeLearning)):
=======
        self.add_validation_embeddings(flat_ids[:n_anchors], embeddings[:n_anchors], flat_labels[:n_anchors])  # type: ignore
        if "softmax" not in self.loss_mode:
>>>>>>> c96411fc
            loss, pos_dist, neg_dist = self.loss_module_val(embeddings, flat_labels)  # type: ignore
            self.log(f"val/loss/dataloader_{dataloader_idx}", loss, on_step=True, sync_dist=True, prog_bar=True, add_dataloader_idx=False)
            self.log(f"val/positive_distance/dataloader_{dataloader_idx}", pos_dist, on_step=True, add_dataloader_idx=False)
            self.log(f"val/negative_distance/dataloader_{dataloader_idx}", neg_dist, on_step=True, add_dataloader_idx=False)
            return loss
        else:
            return torch.tensor(0.0)

    def on_validation_epoch_end(self) -> None:
        # calculate loss after all embeddings have been processed
        if "softmax" in self.loss_mode:
<<<<<<< HEAD
            for i, table in enumerate(self.embeddings_table_list):
                logger.info(f"Calculating loss for all embeddings from dataloader {i}: {len(table)}")

                # get weights for all classes by averaging over all embeddings
                loss_module_val = self.loss_module_val if not isinstance(self.loss_module_val, L2SPRegularization_Wrapper) else self.loss_module_val.loss  # type: ignore
                num_classes = self.loss_module_val.num_classes if not isinstance(self.loss_module_val, L2SPRegularization_Wrapper) else self.loss_module_val.loss.num_classes  # type: ignore

                class_weights = torch.zeros(num_classes, self.embedding_size).to(self.device)
                for label in range(num_classes):
                    class_embeddings = table[table["label"] == torch.tensor(label)][
                        "embedding"
                    ].tolist()
                    class_embeddings = (
                        np.stack(class_embeddings) if len(class_embeddings) > 0 else np.zeros((0, self.embedding_size))
                    )
                    class_weights[label] = torch.tensor(class_embeddings).mean(dim=0)
                    if torch.isnan(class_weights[label]).any():
                        class_weights[label] = 0.0

                # calculate loss for all embeddings
                loss_module_val.set_weights(class_weights)  # type: ignore

                losses = []
                for _, row in table.iterrows():
                    loss, _, _ = loss_module_val(
                        torch.tensor(row["embedding"]).unsqueeze(0), torch.tensor(row["label"]).unsqueeze(0)  # type: ignore
                    )
                    losses.append(loss)
                loss = torch.tensor(losses).mean()
                assert not torch.isnan(loss).any(), f"Loss is NaN: {losses}"
                self.log(f"val/loss/dataloader_{i}", loss, sync_dist=True)
=======
            logger.info("Calculating loss for all embeddings (%d)", len(self.embeddings_table))

            # get weights for all classes by averaging over all embeddings
            loss_module_val = self.loss_module_val if not isinstance(self.loss_module_val, L2SPRegularization_Wrapper) else self.loss_module_val.loss  # type: ignore
            num_classes = self.loss_module_val.num_classes if not isinstance(self.loss_module_val, L2SPRegularization_Wrapper) else self.loss_module_val.loss.num_classes  # type: ignore

            class_weights = torch.zeros(num_classes, self.embedding_size).to(self.device)
            lse = LinearSequenceEncoder()
            self.embeddings_table["label"] = self.embeddings_table["label"].apply(lse.encode)

            for label in range(num_classes):
                class_embeddings = self.embeddings_table[self.embeddings_table["label"] == label]["embedding"].tolist()
                class_embeddings = (
                    np.stack(class_embeddings) if len(class_embeddings) > 0 else np.zeros((0, self.embedding_size))
                )
                class_weights[label] = torch.tensor(class_embeddings).mean(dim=0)
                if torch.isnan(class_weights[label]).any():
                    class_weights[label] = 0.0

            # calculate loss for all embeddings
            loss_module_val.set_weights(class_weights)  # type: ignore
            loss_module_val.le = lse  # type: ignore

            losses = []
            for _, row in self.embeddings_table.iterrows():
                loss, _, _ = loss_module_val(
                    torch.tensor(row["embedding"]).unsqueeze(0), torch.tensor(lse.decode(row["label"])).unsqueeze(0)  # type: ignore
                )
                losses.append(loss)
            loss = torch.tensor(losses).mean()
            assert not torch.isnan(loss).any(), f"Loss is NaN: {losses}"
            self.log("val/loss", loss, sync_dist=True)
>>>>>>> c96411fc

        # clear the table where the embeddings are stored
        self.embeddings_table_list = [pd.DataFrame(columns=self.embeddings_table_columns) 
                                     for _ in range(self.num_val_dataloaders)] # reset embeddings table

    def configure_optimizers(self) -> L.pytorch.utilities.types.OptimizerLRSchedulerConfig:
        if self.global_rank == 0:
            logger.info(
                f"Using {self.lr_schedule} learning rate schedule with {self.warmup_mode} warmup for {self.max_epochs} epochs."
            )

        if "l2sp" in self.loss_mode and self.weight_decay != 0.0:
            logger.warning(
                "Using L2SP regularization, weight decay will be set to 0.0. Please use the l2_alpha and l2_beta arguments to set the L2SP parameters."
            )

        optimizer = AdamW(
            self.model.parameters(),
            lr=self.initial_lr,
            betas=(self.beta1, self.beta2),
            eps=self.epsilon,
            weight_decay=self.weight_decay if "l2sp" not in self.loss_mode else 0.0,
        )

        # optimizer = torch.optim.RMSprop(
        #     self.model.parameters(),
        #     lr=self.initial_lr,
        #     weight_decay=self.weight_decay if "l2sp" not in self.loss_mode else 0.0,
        # )

        def lambda_schedule(epoch: int) -> float:
            return combine_schedulers(
                self.warmup_mode,
                self.lr_schedule,  # type: ignore
                epoch,
                self.initial_lr,
                self.start_lr,
                self.end_lr,
                self.max_epochs,
                self.warmup_epochs,
            )

        if self.lr_schedule != "reduce_on_plateau":
            lambda_scheduler = torch.optim.lr_scheduler.LambdaLR(
                optimizer=optimizer,
                lr_lambda=lambda_schedule,
            )
            if self.stepwise_schedule:
                lr_scheduler = {
                    "scheduler": lambda_scheduler,
                    "interval": "step",
                    "frequency": self.lr_interval,
                }
            else:
                lr_scheduler = {"scheduler": lambda_scheduler, "interval": "epoch"}

            return {
                "optimizer": optimizer,
                "lr_scheduler": lr_scheduler,
            }

        else:
            plateau_scheduler = torch.optim.lr_scheduler.ReduceLROnPlateau(
                optimizer=optimizer,
                mode="min",
                factor=self.lr_decay,
                patience=self.lr_decay_interval,
                verbose=True,
                threshold=0.0001,
                threshold_mode="rel",
                cooldown=0,
                min_lr=0,
                eps=1e-08,
            )
            return {"optimizer": optimizer, "lr_scheduler": plateau_scheduler}

    @classmethod
    def get_tensor_transforms(cls) -> Callable[[torch.Tensor], torch.Tensor]:
        """
        Please implement this method in your subclass for non-square resizes,
        normalizations, etc. To apply nothing, return the identity function
            `lambda x: x`.
        Note that for square resizes we have the `data_resize_transform` argument
        in the `TrainingArgs` class. This is a special case worth supporting
        because it allows easily switching between little image MNIST and large
        image non-MNIST Datasets. Setting it to `Null` / `None` will give you
        full control here.
        """
        return lambda x: x

    @classmethod
    def get_training_transforms(cls) -> Callable[[torch.Tensor], torch.Tensor]:
        """Add your data augmentations here. Function will be called after get_tensor_transforms in the training loop"""
        return lambda x: x


class EfficientNetV2Wrapper(BaseModule):
    def __init__(  # type: ignore
        self,
        **kwargs,
    ) -> None:
        super().__init__(**kwargs)
        is_from_scratch = kwargs.get("from_scratch", False)
        self.model = (
            efficientnet_v2_l()
            if is_from_scratch
            else efficientnet_v2_l(weights=EfficientNet_V2_L_Weights.IMAGENET1K_V1)
        )
        # self.model.classifier = torch.nn.Sequential(
        #     torch.nn.Linear(in_features=self.model.classifier[1].in_features, out_features=self.embedding_size),
        # )
        self.model.classifier = torch.nn.Sequential(
            torch.nn.BatchNorm1d(self.model.classifier[1].in_features),
            torch.nn.Dropout(p=self.dropout_p),
            torch.nn.Linear(in_features=self.model.classifier[1].in_features, out_features=self.embedding_size),
            torch.nn.BatchNorm1d(self.embedding_size),
        )

        self.set_losses(self.model, **kwargs)

    def get_grad_cam_layer(self) -> torch.nn.Module:
        # return self.model.blocks[-1].conv
        return self.model.features[-1][0]  # TODO(liamvdv)

    @classmethod
    def get_tensor_transforms(cls) -> Callable[[torch.Tensor], torch.Tensor]:
        return transforms_v2.Normalize([0.485, 0.456, 0.406], std=[0.229, 0.224, 0.225])

    @classmethod
    def get_training_transforms(cls) -> Callable[[torch.Tensor], torch.Tensor]:
        return transforms.Compose(
            [
                transforms_v2.RandomHorizontalFlip(p=0.5),
                transforms_v2.RandomErasing(p=0.5, value=0, scale=(0.02, 0.13)),
                transforms_v2.RandomRotation(60, fill=0),
                transforms_v2.RandomResizedCrop(224, scale=(0.75, 1.0)),
            ]
        )


class EfficientNetRW_M(BaseModule):
    def __init__(  # type: ignore
        self,
        **kwargs,
    ) -> None:
        super().__init__(**kwargs)
        is_from_scratch = kwargs.get("from_scratch", False)
        self.model = timm.create_model("efficientnetv2_rw_m", pretrained=not is_from_scratch)

        self.model.classifier = torch.nn.Sequential(
            torch.nn.BatchNorm1d(self.model.classifier.in_features),
            torch.nn.Dropout(p=self.dropout_p),
            torch.nn.Linear(in_features=self.model.classifier.in_features, out_features=self.embedding_size),
            torch.nn.BatchNorm1d(self.embedding_size),
        )

        self.set_losses(self.model, **kwargs)

    def get_grad_cam_layer(self) -> torch.nn.Module:
        return self.model.conv_head

    @classmethod
    def get_tensor_transforms(cls) -> Callable[[torch.Tensor], torch.Tensor]:
        return transforms_v2.Normalize([0.485, 0.456, 0.406], std=[0.229, 0.224, 0.225])

    @classmethod
    def get_training_transforms(cls) -> Callable[[torch.Tensor], torch.Tensor]:
        return transforms.Compose(
            [
                transforms_v2.RandomHorizontalFlip(p=0.5),
                transforms_v2.RandomErasing(p=0.5, value=0, scale=(0.02, 0.13)),
                transforms_v2.RandomRotation(60, fill=0),
                transforms_v2.RandomResizedCrop(224, scale=(0.75, 1.0)),
            ]
        )


class ConvNeXtV2BaseWrapper(BaseModule):
    def __init__(  # type: ignore
        self,
        **kwargs,
    ) -> None:
        super().__init__(**kwargs)
        self.model = timm.create_model("convnextv2_base", pretrained=not self.from_scratch)
        # self.model.reset_classifier(self.embedding_size) # TODO
        self.model.head.fc = torch.nn.Sequential(
            torch.nn.BatchNorm1d(self.model.head.fc.in_features),
            torch.nn.Dropout(p=self.dropout_p),
            torch.nn.Linear(in_features=self.model.head.fc.in_features, out_features=self.embedding_size),
            torch.nn.BatchNorm1d(self.embedding_size),
        )

        self.set_losses(self.model, **kwargs)

    def get_grad_cam_layer(self) -> torch.nn.Module:
        return self.model.stages[-1].blocks[-1].conv_dw

    @classmethod
    def get_tensor_transforms(cls) -> Callable[[torch.Tensor], torch.Tensor]:
        return transforms_v2.Normalize([0.485, 0.456, 0.406], std=[0.229, 0.224, 0.225])

    @classmethod
    def get_training_transforms(cls) -> Callable[[torch.Tensor], torch.Tensor]:
        return transforms.Compose(
            [
                transforms_v2.RandomHorizontalFlip(p=0.5),
                transforms_v2.RandomErasing(p=0.5, scale=(0.02, 0.13)),
            ]
        )


class ConvNeXtV2HugeWrapper(BaseModule):
    def __init__(  # type: ignore
        self,
        **kwargs,
    ) -> None:
        super().__init__(**kwargs)
        self.model = timm.create_model("convnextv2_huge", pretrained=not self.from_scratch)
        # self.model.reset_classifier(self.embedding_size) # TODO
        self.model.head.fc = torch.nn.Sequential(
            torch.nn.BatchNorm1d(self.model.head.fc.in_features),
            torch.nn.Dropout(p=self.dropout_p),
            torch.nn.Linear(in_features=self.model.head.fc.in_features, out_features=self.embedding_size),
            torch.nn.BatchNorm1d(self.embedding_size),
        )
        self.set_losses(self.model, **kwargs)

    @classmethod
    def get_tensor_transforms(cls) -> Callable[[torch.Tensor], torch.Tensor]:
        return transforms.Resize((224), antialias=True)


class VisionTransformerWrapper(BaseModule):
    def __init__(  # type: ignore
        self,
        **kwargs,
    ) -> None:
        super().__init__(**kwargs)
        self.model = timm.create_model("vit_large_patch16_224", pretrained=not self.from_scratch)
        # self.model.reset_classifier(self.embedding_size) # TODO
        self.model.head.fc = torch.nn.Sequential(
            torch.nn.BatchNorm1d(self.model.head.fc.in_features),
            torch.nn.Dropout(p=self.dropout_p),
            torch.nn.Linear(in_features=self.model.head.fc.in_features, out_features=self.embedding_size),
            torch.nn.BatchNorm1d(self.embedding_size),
        )
        self.set_losses(self.model, **kwargs)

    def get_grad_cam_layer(self) -> torch.nn.Module:
        # see https://github.com/jacobgil/pytorch-grad-cam/blob/master/tutorials/vision_transformers.md#how-does-it-work-with-vision-transformers
        return self.model.blocks[-1].norm1

    def get_grad_cam_reshape_transform(self) -> Any:
        # see https://github.com/jacobgil/pytorch-grad-cam/blob/master/tutorials/vision_transformers.md#how-does-it-work-with-vision-transformers
        def reshape_transform(tensor: torch.Tensor, height: int = 14, width: int = 14) -> torch.Tensor:
            result = tensor[:, 1:, :].reshape(tensor.size(0), height, width, tensor.size(2))

            result = result.transpose(2, 3).transpose(1, 2)
            return result

        return reshape_transform

    @classmethod
    def get_tensor_transforms(cls) -> Callable[[torch.Tensor], torch.Tensor]:
        return transforms_v2.Compose(
            [
                transforms.Resize((224), antialias=True),
                transforms_v2.Normalize([0.485, 0.456, 0.406], std=[0.229, 0.224, 0.225]),
            ]
        )

    @classmethod
    def get_training_transforms(cls) -> Callable[[torch.Tensor], torch.Tensor]:
        return transforms.Compose(
            [
                transforms.RandomErasing(p=0.5, value=(0.707, 0.973, 0.713), scale=(0.02, 0.13)),
                transforms_v2.RandomHorizontalFlip(p=0.5),
            ]
        )


class VisionTransformerDinoV2Wrapper(BaseModule):
    def __init__(  # type: ignore
        self,
        **kwargs,
    ) -> None:
        super().__init__(**kwargs)
        self.model = timm.create_model("vit_large_patch14_dinov2.lvd142m", pretrained=not self.from_scratch)
        # self.model.reset_classifier(self.embedding_size) # TODO
        self.model.head.fc = torch.nn.Sequential(
            torch.nn.BatchNorm1d(self.model.head.fc.in_features),
            torch.nn.Dropout(p=self.dropout_p),
            torch.nn.Linear(in_features=self.model.head.fc.in_features, out_features=self.embedding_size),
            torch.nn.BatchNorm1d(self.embedding_size),
        )
        self.set_losses(self.model, **kwargs)

    @classmethod
    def get_tensor_transforms(cls) -> Callable[[torch.Tensor], torch.Tensor]:
        return transforms_v2.Compose(
            [
                transforms.Resize((518), antialias=True),
                transforms_v2.Normalize([0.485, 0.456, 0.406], std=[0.229, 0.224, 0.225]),
            ]
        )

    @classmethod
    def get_training_transforms(cls) -> Callable[[torch.Tensor], torch.Tensor]:
        return transforms.Compose(
            [
                transforms.RandomErasing(p=0.5, scale=(0.02, 0.13)),
                transforms_v2.RandomHorizontalFlip(p=0.5),
            ]
        )


class VisionTransformerClipWrapper(BaseModule):
    def __init__(  # type: ignore
        self,
        **kwargs,
    ) -> None:
        super().__init__(**kwargs)
        self.model = timm.create_model("vit_base_patch16_clip_224.metaclip_2pt5b", pretrained=not self.from_scratch)
        # self.model.reset_classifier(self.embedding_size) # TODO
        self.model.head.fc = torch.nn.Sequential(
            torch.nn.BatchNorm1d(self.model.head.fc.in_features),
            torch.nn.Dropout(p=self.dropout_p),
            torch.nn.Linear(in_features=self.model.head.fc.in_features, out_features=self.embedding_size),
            torch.nn.BatchNorm1d(self.embedding_size),
        )

        self.set_losses(self.model, **kwargs)

    @classmethod
    def get_tensor_transforms(cls) -> Callable[[torch.Tensor], torch.Tensor]:
        return transforms_v2.Compose(
            [
                transforms.Resize((224), antialias=True),
                transforms_v2.Normalize([0.485, 0.456, 0.406], std=[0.229, 0.224, 0.225]),
            ]
        )

    @classmethod
    def get_training_transforms(cls) -> Callable[[torch.Tensor], torch.Tensor]:
        return transforms.Compose(
            [
                transforms.RandomErasing(p=0.5, scale=(0.02, 0.13)),
                transforms_v2.RandomHorizontalFlip(p=0.5),
            ]
        )


class ConvNextClipWrapper(BaseModule):
    def __init__(  # type: ignore
        self,
        **kwargs,
    ) -> None:
        super().__init__(**kwargs)
        model_name = "convnext_base.clip_laion2b"
        self.model = (
            timm.create_model(model_name, pretrained=False)
            if kwargs.get("from_scratch", False)
            else timm.create_model(model_name, pretrained=True)
        )
        self.model.head.fc = torch.nn.Sequential(
            torch.nn.BatchNorm1d(self.model.head.fc.in_features),
            torch.nn.Dropout(p=self.dropout_p),
            torch.nn.Linear(in_features=self.model.head.fc.in_features, out_features=self.embedding_size),
            torch.nn.BatchNorm1d(self.embedding_size),
        )
        self.set_losses(self.model, **kwargs)

    @classmethod
    def get_tensor_transforms(cls) -> Callable[[torch.Tensor], torch.Tensor]:
        return transforms.Compose(
            [
                transforms.Resize((192), antialias=True),
                transforms_v2.Normalize([0.485, 0.456, 0.406], std=[0.229, 0.224, 0.225]),
            ]
        )

    @classmethod
    def get_training_transforms(cls) -> Callable[[torch.Tensor], torch.Tensor]:
        return transforms.Compose(
            [
                transforms.RandomErasing(p=0.5, scale=(0.02, 0.13)),
                transforms_v2.RandomHorizontalFlip(p=0.5),
            ]
        )


class ConvNextWrapper(BaseModule):
    def __init__(  # type: ignore
        self,
        **kwargs,
    ) -> None:
        super().__init__(**kwargs)
        self.model = timm.create_model("convnext_base", pretrained=not self.from_scratch)
        # self.model.reset_classifier(self.embedding_size) # TODO
        self.model.head.fc = torch.nn.Sequential(
            torch.nn.BatchNorm1d(self.model.head.fc.in_features),
            torch.nn.Dropout(p=self.dropout_p),
            torch.nn.Linear(in_features=self.model.head.fc.in_features, out_features=self.embedding_size),
            torch.nn.BatchNorm1d(self.embedding_size),
        )
        self.set_losses(self.model, **kwargs)

    @classmethod
    def get_tensor_transforms(cls) -> Callable[[torch.Tensor], torch.Tensor]:
        return transforms.Compose(
            [
                transforms.Resize((192), antialias=True),
                transforms_v2.Normalize([0.485, 0.456, 0.406], std=[0.229, 0.224, 0.225]),
            ]
        )

    @classmethod
    def get_training_transforms(cls) -> Callable[[torch.Tensor], torch.Tensor]:
        return transforms.Compose(
            [
                transforms.RandomErasing(p=0.5, scale=(0.02, 0.13)),
                transforms_v2.RandomHorizontalFlip(p=0.5),
            ]
        )


class SwinV2BaseWrapper(BaseModule):
    def __init__(  # type: ignore
        self,
        **kwargs,
    ) -> None:
        super().__init__(**kwargs)
        swin_model = "swinv2_base_window12_192.ms_in22k"
        self.model = (
            timm.create_model(swin_model, pretrained=False)
            if kwargs.get("from_scratch", False)
            else timm.create_model(swin_model, pretrained=True)
        )
        # self.model.head.fc = torch.nn.Sequential(
        #     torch.nn.Linear(in_features=self.model.head.fc.in_features, out_features=self.embedding_size),
        # ) # TODO
        self.model.head.fc = torch.nn.Sequential(
            torch.nn.BatchNorm1d(self.model.head.fc.in_features),
            torch.nn.Dropout(p=self.dropout_p),
            torch.nn.Linear(in_features=self.model.head.fc.in_features, out_features=self.embedding_size),
            torch.nn.BatchNorm1d(self.embedding_size),
        )
        self.set_losses(self.model, **kwargs)

    def get_grad_cam_layer(self) -> torch.nn.Module:
        # see https://github.com/jacobgil/pytorch-grad-cam/blob/master/tutorials/vision_transformers.md#how-does-it-work-with-swin-transformers
        return self.model.layers[-1].blocks[-1].norm1

    def get_grad_cam_reshape_transform(self) -> Any:
        # Implementation for "swin_base_patch4_window7_224"
        # see https://github.com/jacobgil/pytorch-grad-cam/blob/master/tutorials/vision_transformers.md#how-does-it-work-with-swin-transformers

        # NOTE(liamvdv): we use this implementation for "swinv2_base_window12_192.ms_in22k"
        # TODO(liamvdv): I'm not sure this is correct, but it seems to work...
        def reshape_transform(tensor: torch.Tensor) -> torch.Tensor:
            batch_size, _, _, _ = tensor.shape
            total_elements = tensor.numel()
            num_channels = total_elements // (batch_size * 12 * 12)

            result = tensor.reshape(batch_size, num_channels, 12, 12)
            return result

        return reshape_transform

    @classmethod
    def get_tensor_transforms(cls) -> Callable[[torch.Tensor], torch.Tensor]:
        return transforms.Compose(
            [
                transforms.Resize((192), antialias=True),
                transforms_v2.Normalize([0.485, 0.456, 0.406], std=[0.229, 0.224, 0.225]),
            ]
        )

    @classmethod
    def get_training_transforms(cls) -> Callable[[torch.Tensor], torch.Tensor]:
        return transforms.Compose(
            [
                transforms_v2.RandomHorizontalFlip(p=0.5),
                transforms_v2.RandomErasing(p=0.5, value=0, scale=(0.02, 0.13)),
                transforms_v2.RandomRotation(60, fill=0),
                transforms_v2.RandomResizedCrop(192, scale=(0.75, 1.0)),
            ]
        )


class SwinV2LargeWrapper(BaseModule):
    def __init__(  # type: ignore
        self,
        **kwargs,
    ) -> None:
        super().__init__(**kwargs)
        swin_model = "swinv2_large_window12_192.ms_in22k"
        self.model = (
            timm.create_model(swin_model, pretrained=False)
            if kwargs.get("from_scratch", False)
            else timm.create_model(swin_model, pretrained=True)
        )
        # self.model.head.fc = torch.nn.Linear(
        #     in_features=self.model.head.fc.in_features, out_features=self.embedding_size
        # ) # TODO
        self.model.head.fc = torch.nn.Sequential(
            torch.nn.BatchNorm1d(self.model.head.fc.in_features),
            torch.nn.Dropout(p=self.dropout_p),
            torch.nn.Linear(in_features=self.model.head.fc.in_features, out_features=self.embedding_size),
            torch.nn.BatchNorm1d(self.embedding_size),
        )
        self.set_losses(self.model, **kwargs)

    @classmethod
    def get_tensor_transforms(cls) -> Callable[[torch.Tensor], torch.Tensor]:
        return transforms.Compose(
            [
                transforms.Resize((192), antialias=True),
                transforms_v2.Normalize([0.485, 0.456, 0.406], std=[0.229, 0.224, 0.225]),
            ]
        )

    @classmethod
    def get_training_transforms(cls) -> Callable[[torch.Tensor], torch.Tensor]:
        return transforms.Compose(
            [
                transforms.RandomErasing(p=0.5, scale=(0.02, 0.13)),
                transforms_v2.RandomHorizontalFlip(p=0.5),
            ]
        )


class ResNet18Wrapper(BaseModule):
    def __init__(  # type: ignore
        self,
        **kwargs,
    ) -> None:
        super().__init__(**kwargs)
        self.model = (
            resnet18() if kwargs.get("from_scratch", False) else resnet18(weights=ResNet18_Weights.IMAGENET1K_V1)
        )
        # self.model.fc = torch.nn.Linear(in_features=self.model.fc.in_features, out_features=self.embedding_size) # TODO
        self.model.fc = torch.nn.Sequential(
            torch.nn.BatchNorm1d(self.model.fc.in_features),
            torch.nn.Dropout(p=self.dropout_p),
            torch.nn.Linear(in_features=self.model.fc.in_features, out_features=self.embedding_size),
            torch.nn.BatchNorm1d(self.embedding_size),
        )
        self.set_losses(self.model, **kwargs)

    def get_grad_cam_layer(self) -> torch.nn.Module:
        # return self.model.layer4[-1]
        return self.model.layer4[-1].conv2

    @classmethod
    def get_tensor_transforms(cls) -> Callable[[torch.Tensor], torch.Tensor]:
        return transforms_v2.Normalize([0.485, 0.456, 0.406], std=[0.229, 0.224, 0.225])

    @classmethod
    def get_training_transforms(cls) -> Callable[[torch.Tensor], torch.Tensor]:
        return transforms.Compose(
            [
                transforms.RandomErasing(p=0.5, scale=(0.02, 0.13)),
                transforms_v2.RandomHorizontalFlip(p=0.5),
            ]
        )


class ResNet152Wrapper(BaseModule):
    def __init__(  # type: ignore
        self,
        **kwargs,
    ) -> None:
        super().__init__(**kwargs)
        self.model = (
            resnet152() if kwargs.get("from_scratch", False) else resnet152(weights=ResNet152_Weights.IMAGENET1K_V1)
        )
        # self.model.fc = torch.nn.Linear(in_features=self.model.fc.in_features, out_features=self.embedding_size) # TODO
        self.model.fc = torch.nn.Sequential(
            torch.nn.BatchNorm1d(self.model.fc.in_features),
            torch.nn.Dropout(p=self.dropout_p),
            torch.nn.Linear(in_features=self.model.fc.in_features, out_features=self.embedding_size),
            torch.nn.BatchNorm1d(self.embedding_size),
        )
        self.set_losses(self.model, **kwargs)

    def get_grad_cam_layer(self) -> torch.nn.Module:
        # return self.model.layer4[-1]
        return self.model.layer4[-1].conv3

    @classmethod
    def get_tensor_transforms(cls) -> Callable[[torch.Tensor], torch.Tensor]:
        return transforms_v2.Normalize([0.485, 0.456, 0.406], std=[0.229, 0.224, 0.225])

    @classmethod
    def get_training_transforms(cls) -> Callable[[torch.Tensor], torch.Tensor]:
        return transforms.Compose(
            [
                transforms.RandomErasing(p=0.5, scale=(0.02, 0.13)),
                transforms_v2.RandomHorizontalFlip(p=0.5),
            ]
        )


class ResNet50Wrapper(BaseModule):
    def __init__(  # type: ignore
        self,
        **kwargs,
    ) -> None:
        super().__init__(**kwargs)
        self.model = (
            resnet50() if kwargs.get("from_scratch", False) else resnet50(weights=ResNet50_Weights.IMAGENET1K_V1)
        )
        # self.model.fc = torch.nn.Linear(in_features=self.model.fc.in_features, out_features=self.embedding_size) # TODO
        self.model.fc = torch.nn.Sequential(
            torch.nn.BatchNorm1d(self.model.fc.in_features),
            torch.nn.Dropout(p=self.dropout_p),
            torch.nn.Linear(in_features=self.model.fc.in_features, out_features=self.embedding_size),
            torch.nn.BatchNorm1d(self.embedding_size),
        )
        self.set_losses(self.model, **kwargs)

    @classmethod
    def get_tensor_transforms(cls) -> Callable[[torch.Tensor], torch.Tensor]:
        return transforms_v2.Normalize([0.485, 0.456, 0.406], std=[0.229, 0.224, 0.225])

    @classmethod
    def get_training_transforms(cls) -> Callable[[torch.Tensor], torch.Tensor]:
        return transforms.Compose(
            [
                transforms.RandomErasing(p=0.5, scale=(0.02, 0.13)),
                transforms_v2.RandomHorizontalFlip(p=0.5),
            ]
        )


class ResNet50DinoV2Wrapper(BaseModule):
    def __init__(  # type: ignore
        self,
        **kwargs,
    ) -> None:
        super().__init__(**kwargs)
        self.model = ResNetModel.from_pretrained("Ramos-Ramos/dino-resnet-50")
        # self.last_linear = torch.nn.Linear(in_features=2048, out_features=self.embedding_size) # TODO
        self.last_linear = torch.nn.Sequential(
            torch.nn.BatchNorm1d(2048),
            torch.nn.Dropout(p=self.dropout_p),
            torch.nn.Linear(in_features=2048, out_features=self.embedding_size),
            torch.nn.BatchNorm1d(self.embedding_size),
        )
        self.set_losses(self.model, **kwargs)

    def forward(self, x: torch.Tensor) -> torch.Tensor:
        outputs = self.model(x)
        gap = torch.nn.AdaptiveAvgPool2d((1, 1))
        feature_vector = gap(outputs.last_hidden_state)
        feature_vector = torch.flatten(feature_vector, start_dim=2).squeeze(-1)
        feature_vector = self.last_linear(feature_vector)
        return feature_vector

    @classmethod
    def get_tensor_transforms(cls) -> Callable[[torch.Tensor], torch.Tensor]:
        return transforms_v2.Normalize([0.485, 0.456, 0.406], std=[0.229, 0.224, 0.225])

    @classmethod
    def get_training_transforms(cls) -> Callable[[torch.Tensor], torch.Tensor]:
        return transforms.Compose(
            [
                transforms.RandomErasing(p=0.5, scale=(0.02, 0.13)),
                transforms_v2.RandomHorizontalFlip(p=0.5),
            ]
        )


class InceptionV3Wrapper(BaseModule):
    def __init__(  # type: ignore
        self,
        **kwargs,
    ) -> None:
        super().__init__(**kwargs)
        self.model = timm.create_model("inception_v3", pretrained=not self.from_scratch)

        # self.model.reset_classifier(self.embedding_size) # TODO
        self.model.fc = torch.nn.Sequential(
            torch.nn.BatchNorm1d(self.model.fc.in_features),
            torch.nn.Dropout(p=self.dropout_p),
            torch.nn.Linear(in_features=self.model.fc.in_features, out_features=self.embedding_size),
            torch.nn.BatchNorm1d(self.embedding_size),
        )

        self.set_losses(self.model, **kwargs)

    def get_grad_cam_layer(self) -> torch.nn.Module:
        return self.model.Mixed_7c.branch_pool

    @classmethod
    def get_tensor_transforms(cls) -> Callable[[torch.Tensor], torch.Tensor]:
        return transforms_v2.Normalize([0.485, 0.456, 0.406], std=[0.229, 0.224, 0.225])

    @classmethod
    def get_training_transforms(cls) -> Callable[[torch.Tensor], torch.Tensor]:
        return transforms.Compose(
            [
                transforms_v2.RandomHorizontalFlip(p=0.5),
                transforms_v2.RandomErasing(p=0.5, value=0, scale=(0.02, 0.13)),
                transforms_v2.RandomRotation(60, fill=0),
                transforms_v2.RandomResizedCrop(224, scale=(0.75, 1.0)),
            ]
        )


class FaceNetWrapper(BaseModule):
    def __init__(  # type: ignore
        self,
        **kwargs,
    ) -> None:
        super().__init__(**kwargs)
        self.model = InceptionResnetV1(pretrained="vggface2")

        self.model.last_linear = torch.nn.Sequential(
            torch.nn.BatchNorm1d(1792),
            torch.nn.Dropout(p=self.dropout_p),
            torch.nn.Linear(in_features=1792, out_features=self.embedding_size),
        )
        self.model.last_bn = torch.nn.BatchNorm1d(self.embedding_size)
        self.set_losses(self.model, **kwargs)

    @classmethod
    def get_tensor_transforms(cls) -> Callable[[torch.Tensor], torch.Tensor]:
        return transforms.Compose(
            [
                transforms.Resize((192), antialias=True),
                transforms_v2.Normalize([0.485, 0.456, 0.406], std=[0.229, 0.224, 0.225]),
            ]
        )

    @classmethod
    def get_training_transforms(cls) -> Callable[[torch.Tensor], torch.Tensor]:
        return transforms.Compose(
            [
                transforms.RandomErasing(p=0.5, scale=(0.02, 0.13)),
                transforms_v2.RandomHorizontalFlip(p=0.5),
            ]
        )


class MiewIdNetWrapper(BaseModule):
    def __init__(  # type: ignore
        self,
        **kwargs,
    ) -> None:
        super().__init__(**kwargs)
        is_from_scratch = kwargs.get("from_scratch", False)
        use_wildme_model = kwargs.get("use_wildme_model", False)

        if use_wildme_model:
            logger.info("Using WildMe model")
            self.model = load_miewid_model()
            # fix model
            for param in self.model.parameters():
                param.requires_grad = False

            # self.model.global_pool = nn.Identity()
            # self.model.bn = nn.Identity()
            self.classifier = torch.nn.Sequential(
                # torch.nn.BatchNorm1d(2152),
                torch.nn.Dropout(p=self.dropout_p),
                torch.nn.Linear(in_features=2152, out_features=self.embedding_size),
                torch.nn.BatchNorm1d(self.embedding_size),
            )
            self.set_losses(self.model, **kwargs)
            return

        self.model = timm.create_model("efficientnetv2_rw_m", pretrained=not is_from_scratch)
        in_features = self.model.classifier.in_features

        self.model.global_pool = nn.Identity()  # NOTE: GeM = Generalized Mean Pooling
        self.model.classifier = nn.Identity()

        # TODO(rob2u): load wildme model weights here then initialize the classifier and get loss modes -> change the transforms accordingly (normalize, etc.)
        self.classifier = torch.nn.Sequential(
            GeM(),
            torch.nn.Flatten(),
            torch.nn.BatchNorm1d(in_features),
            torch.nn.Dropout(p=self.dropout_p),
            torch.nn.Linear(in_features=in_features, out_features=self.embedding_size),
            torch.nn.BatchNorm1d(self.embedding_size),
        )

        self.set_losses(self.model, **kwargs)

    def get_grad_cam_layer(self) -> torch.nn.Module:
        return self.model.blocks[-1][-1].conv_pwl

    def forward(self, x: torch.Tensor) -> torch.Tensor:
        x = self.model(x)
        x = self.classifier(x)
        return x

    @classmethod
    def get_tensor_transforms(cls) -> Callable[[torch.Tensor], torch.Tensor]:
        # return transforms_v2.Normalize([0.485, 0.456, 0.406], std=[0.229, 0.224, 0.225]) # TODO (rob2u): might be necessary to remove this for wildme model finetuning
        return lambda x: x

    @classmethod
    def get_training_transforms(cls) -> Callable[[torch.Tensor], torch.Tensor]:
        return transforms.Compose(
            [
                transforms_v2.RandomHorizontalFlip(p=0.5),
                transforms_v2.RandomErasing(p=0.5, value=0, scale=(0.02, 0.13)),
                transforms_v2.RandomRotation(60, fill=0),
                transforms_v2.RandomResizedCrop(440, scale=(0.75, 1.0)),
            ]
        )


# NOTE(liamvdv): Register custom model backbones here.
custom_model_cls = {
    "EfficientNetV2_Large": EfficientNetV2Wrapper,
    "SwinV2Base": SwinV2BaseWrapper,
    "SwinV2LargeWrapper": SwinV2LargeWrapper,
    "ViT_Large": VisionTransformerWrapper,
    "ResNet18": ResNet18Wrapper,
    "ResNet152": ResNet152Wrapper,
    "ResNet50Wrapper": ResNet50Wrapper,
    "ResNet50DinoV2Wrapper": ResNet50DinoV2Wrapper,
    "ConvNeXtV2_Base": ConvNeXtV2BaseWrapper,
    "ConvNeXtV2_Huge": ConvNeXtV2HugeWrapper,
    "ConvNextWrapper": ConvNextWrapper,
    "ConvNextClipWrapper": ConvNextClipWrapper,
    "VisionTransformerDinoV2": VisionTransformerDinoV2Wrapper,
    "VisionTransformerClip": VisionTransformerClipWrapper,
    "FaceNet": FaceNetWrapper,
    "MiewIdNet": MiewIdNetWrapper,
    "EfficientNet_RW_M": EfficientNetRW_M,
    "InceptionV3": InceptionV3Wrapper,
}


def get_model_cls(model_name: str) -> Type[BaseModule]:
    model_cls = custom_model_cls.get(model_name, None)
    if not model_cls:
        module, cls = model_name.rsplit(".", 1)
        model_cls = getattr(importlib.import_module(module), cls)
    return model_cls<|MERGE_RESOLUTION|>--- conflicted
+++ resolved
@@ -289,13 +289,8 @@
         )
         flat_ids = [id for nlet in ids for id in nlet]
         embeddings = self.forward(vec)
-<<<<<<< HEAD
-        self.add_validation_embeddings(flat_ids[:n_anchors], embeddings[:n_anchors], flat_labels[:n_anchors], dataloader_idx)  # type: ignore
-        if not isinstance(self.loss_module_val, (ArcFaceLoss, VariationalPrototypeLearning)):
-=======
         self.add_validation_embeddings(flat_ids[:n_anchors], embeddings[:n_anchors], flat_labels[:n_anchors])  # type: ignore
         if "softmax" not in self.loss_mode:
->>>>>>> c96411fc
             loss, pos_dist, neg_dist = self.loss_module_val(embeddings, flat_labels)  # type: ignore
             self.log(f"val/loss/dataloader_{dataloader_idx}", loss, on_step=True, sync_dist=True, prog_bar=True, add_dataloader_idx=False)
             self.log(f"val/positive_distance/dataloader_{dataloader_idx}", pos_dist, on_step=True, add_dataloader_idx=False)
@@ -307,44 +302,12 @@
     def on_validation_epoch_end(self) -> None:
         # calculate loss after all embeddings have been processed
         if "softmax" in self.loss_mode:
-<<<<<<< HEAD
             for i, table in enumerate(self.embeddings_table_list):
                 logger.info(f"Calculating loss for all embeddings from dataloader {i}: {len(table)}")
 
                 # get weights for all classes by averaging over all embeddings
                 loss_module_val = self.loss_module_val if not isinstance(self.loss_module_val, L2SPRegularization_Wrapper) else self.loss_module_val.loss  # type: ignore
                 num_classes = self.loss_module_val.num_classes if not isinstance(self.loss_module_val, L2SPRegularization_Wrapper) else self.loss_module_val.loss.num_classes  # type: ignore
-
-                class_weights = torch.zeros(num_classes, self.embedding_size).to(self.device)
-                for label in range(num_classes):
-                    class_embeddings = table[table["label"] == torch.tensor(label)][
-                        "embedding"
-                    ].tolist()
-                    class_embeddings = (
-                        np.stack(class_embeddings) if len(class_embeddings) > 0 else np.zeros((0, self.embedding_size))
-                    )
-                    class_weights[label] = torch.tensor(class_embeddings).mean(dim=0)
-                    if torch.isnan(class_weights[label]).any():
-                        class_weights[label] = 0.0
-
-                # calculate loss for all embeddings
-                loss_module_val.set_weights(class_weights)  # type: ignore
-
-                losses = []
-                for _, row in table.iterrows():
-                    loss, _, _ = loss_module_val(
-                        torch.tensor(row["embedding"]).unsqueeze(0), torch.tensor(row["label"]).unsqueeze(0)  # type: ignore
-                    )
-                    losses.append(loss)
-                loss = torch.tensor(losses).mean()
-                assert not torch.isnan(loss).any(), f"Loss is NaN: {losses}"
-                self.log(f"val/loss/dataloader_{i}", loss, sync_dist=True)
-=======
-            logger.info("Calculating loss for all embeddings (%d)", len(self.embeddings_table))
-
-            # get weights for all classes by averaging over all embeddings
-            loss_module_val = self.loss_module_val if not isinstance(self.loss_module_val, L2SPRegularization_Wrapper) else self.loss_module_val.loss  # type: ignore
-            num_classes = self.loss_module_val.num_classes if not isinstance(self.loss_module_val, L2SPRegularization_Wrapper) else self.loss_module_val.loss.num_classes  # type: ignore
 
             class_weights = torch.zeros(num_classes, self.embedding_size).to(self.device)
             lse = LinearSequenceEncoder()
@@ -364,15 +327,14 @@
             loss_module_val.le = lse  # type: ignore
 
             losses = []
-            for _, row in self.embeddings_table.iterrows():
+            for _, row in table.iterrows():
                 loss, _, _ = loss_module_val(
                     torch.tensor(row["embedding"]).unsqueeze(0), torch.tensor(lse.decode(row["label"])).unsqueeze(0)  # type: ignore
                 )
                 losses.append(loss)
             loss = torch.tensor(losses).mean()
             assert not torch.isnan(loss).any(), f"Loss is NaN: {losses}"
-            self.log("val/loss", loss, sync_dist=True)
->>>>>>> c96411fc
+            self.log(f"val/loss/dataloader_{i}", loss, sync_dist=True)
 
         # clear the table where the embeddings are stored
         self.embeddings_table_list = [pd.DataFrame(columns=self.embeddings_table_columns) 
