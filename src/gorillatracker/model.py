--- conflicted
+++ resolved
@@ -236,12 +236,11 @@
         embeddings = self.forward(vec)
 
         self.add_validation_embeddings(embeddings[:n_achors], flat_labels[:n_achors])  # type: ignore
-<<<<<<< HEAD
         if not isinstance(self.loss_module_val, (ArcFaceLoss, VariationalPrototypeLearning)):
             loss, pos_dist, neg_dist = self.loss_module_val(embeddings, flat_labels)  # type: ignore
-            self.log("val/loss", loss, on_epoch=True, sync_dist=True, prog_bar=True)
-            self.log("val/positive_distance", pos_dist, on_epoch=True)
-            self.log("val/negative_distance", neg_dist, on_epoch=True)
+            self.log("val/loss", loss, on_step=True, sync_dist=True, prog_bar=True)
+            self.log("val/positive_distance", pos_dist, on_step=True)
+            self.log("val/negative_distance", neg_dist, on_step=True)
             return loss
         else:
             return torch.tensor(0.0)
@@ -274,13 +273,6 @@
 
         # clear the table where the embeddings are stored
         self.embeddings_table = pd.DataFrame(columns=self.embeddings_table_columns)  # reset embeddings table
-=======
-        loss, pos_dist, neg_dist = self.triplet_loss(embeddings, flat_labels)  # type: ignore
-        self.log("val/loss", loss, on_step=True, sync_dist=True, prog_bar=True)
-        self.log("val/positive_distance", pos_dist, on_step=True)
-        self.log("val/negative_distance", neg_dist, on_step=True)
-        return loss
->>>>>>> c7905131
 
     def configure_optimizers(self) -> L.pytorch.utilities.types.OptimizerLRSchedulerConfig:
         if self.global_rank == 0:
