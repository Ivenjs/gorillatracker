import importlib
from itertools import chain
from typing import Any, Callable, Dict, List, Literal, Tuple, Type

import lightning as L
import numpy as np
import pandas as pd
import timm
import torch
import torch.nn as nn
import torchvision.transforms.v2 as transforms_v2
from facenet_pytorch import InceptionResnetV1
from print_on_steroids import logger
from torch.optim import AdamW
from torchvision import transforms
from torchvision.models import (
    EfficientNet_V2_L_Weights,
    ResNet18_Weights,
    ResNet50_Weights,
    ResNet152_Weights,
    efficientnet_v2_l,
    resnet18,
    resnet50,
    resnet152,
)
from transformers import ResNetModel

import gorillatracker.type_helper as gtypes
from gorillatracker.losses.arcface_loss import VariationalPrototypeLearning
from gorillatracker.losses.triplet_loss import L2SPRegularization_Wrapper, get_loss
from gorillatracker.model_miewid import GeM, load_miewid_model  # type: ignore
from gorillatracker.utils.labelencoder import LinearSequenceEncoder


def warmup_lr(
    warmup_mode: Literal["linear", "cosine", "exponential", "constant"],
    epoch: int,
    initial_lr: float,
    start_lr: float,
    warmup_epochs: int,
) -> float:
    if warmup_mode == "linear":
        return (epoch / warmup_epochs * (start_lr - initial_lr) + initial_lr) / initial_lr
    elif warmup_mode == "cosine":
        return (start_lr - (start_lr - initial_lr) * (np.cos(np.pi * epoch / warmup_epochs) + 1) / 2) / initial_lr
    elif warmup_mode == "exponential":
        decay = (start_lr / initial_lr) ** (1 / warmup_epochs)
        return decay**epoch
    elif warmup_mode == "constant":
        return 1.0
    else:
        raise ValueError(f"Unknown warmup_mode {warmup_mode}")


def linear_lr(epoch: int, n_epochs: int, initial_lr: float, start_lr: float, end_lr: float, **args: Any) -> float:
    return (end_lr + (start_lr - end_lr) * (1 - epoch / n_epochs)) / initial_lr


def cosine_lr(epoch: int, n_epochs: int, initial_lr: float, start_lr: float, end_lr: float, **args: Any) -> float:
    return (end_lr + (start_lr - end_lr) * (np.cos(np.pi * epoch / n_epochs) + 1) / 2) / initial_lr


def exponential_lr(
    epoch: int, n_epochs: float, initial_lr: float, start_lr: float, end_lr: float, **args: Any
) -> float:
    decay = (end_lr / start_lr) ** (1 / n_epochs)
    return start_lr * (decay**epoch) / initial_lr


def schedule_lr(
    lr_schedule_mode: Literal["linear", "cosine", "exponential", "constant"],
    epochs: int,
    initial_lr: float,
    start_lr: float,
    end_lr: float,
    n_epochs: int,
) -> float:
    if lr_schedule_mode == "linear":
        return linear_lr(epochs, n_epochs, initial_lr, start_lr, end_lr)
    elif lr_schedule_mode == "cosine":
        return cosine_lr(epochs, n_epochs, initial_lr, start_lr, end_lr)
    elif lr_schedule_mode == "exponential":
        return exponential_lr(epochs, n_epochs, initial_lr, start_lr, end_lr)
    elif lr_schedule_mode == "constant":
        return 1.0
    else:
        raise ValueError(f"Unknown lr_schedule_mode {lr_schedule_mode}")


def combine_schedulers(
    warmup_mode: Literal["linear", "cosine", "exponential", "constant"],
    lr_schedule_mode: Literal["linear", "cosine", "exponential", "constant"],
    epochs: int,
    initial_lr: float,
    start_lr: float,
    end_lr: float,
    n_epochs: int,
    warmup_epochs: int,
) -> float:
    if epochs < warmup_epochs:  # 0 : warmup_epochs - 1
        return warmup_lr(warmup_mode, epochs, initial_lr, start_lr, warmup_epochs)
    else:  # warmup_epochs - 1 : n_epochs - 1
        return schedule_lr(
            lr_schedule_mode, epochs - warmup_epochs, initial_lr, start_lr, end_lr, n_epochs - warmup_epochs
        )


class BaseModule(L.LightningModule):
    """
    must be subclassed and set self.model = ...
    """

    def __init__(
        self,
        model_name_or_path: str,
        # model_kwargs: dict,
        from_scratch: bool,
        loss_mode: str,
        weight_decay: float,
        lr_schedule: Literal["linear", "cosine", "exponential", "constant", "reduce_on_plateau"],
        warmup_mode: Literal["linear", "cosine", "exponential", "constant"],
        warmup_epochs: int,
        max_epochs: int,
        initial_lr: float,
        start_lr: float,
        end_lr: float,
        stepwise_schedule: bool,
        lr_interval: int,
        beta1: float,
        beta2: float,
        epsilon: float = 1e-8,
        save_hyperparameters: bool = True,
        margin: float = 0.5,
        s: float = 64.0,
        delta_t: int = 200,
        mem_bank_start_epoch: int = 2,
        lambda_membank: float = 0.5,
        embedding_size: int = 256,
        batch_size: int = 32,
        num_classes: Tuple[int, int, int] = (0, 0, 0),
        accelerator: str = "cpu",
        dropout_p: float = 0.0,
        num_val_dataloaders: int = 1,
        **kwargs: Dict[str, Any],
    ) -> None:
        super().__init__()

        if save_hyperparameters:
            self.save_hyperparameters(ignore=["save_hyperparameters"])

        self.weight_decay = weight_decay

        self.lr_schedule = lr_schedule
        self.warmup_mode = warmup_mode
        self.warmup_epochs = warmup_epochs
        self.max_epochs = max_epochs
        self.initial_lr = initial_lr
        self.start_lr = start_lr
        self.end_lr = end_lr
        self.stepwise_schedule = stepwise_schedule
        self.lr_interval = lr_interval

        self.beta1 = beta1
        self.beta2 = beta2
        self.epsilon = epsilon
        self.margin = margin

        self.from_scratch = from_scratch
        self.embedding_size = embedding_size
        self.dropout_p = dropout_p
        self.loss_mode = loss_mode

        self.quant = torch.quantization.QuantStub()  # type: ignore

        ##### Create List of embeddings_tables
        self.embeddings_table_columns = [
            "label",
            "embedding",
            "id",
        ]  # note that the dataloader usually returns the order (id, embedding, label)
        self.num_val_dataloaders = num_val_dataloaders
        self.embeddings_table_list = [
            pd.DataFrame(columns=self.embeddings_table_columns) for _ in range(self.num_val_dataloaders)
        ]

    def set_losses(
        self,
        model: nn.Module,
        loss_mode: str,
        s: float = 64.0,
        delta_t: int = 200,
        mem_bank_start_epoch: int = 2,
        lambda_membank: float = 0.5,
        embedding_size: int = 256,
        batch_size: int = 32,
        num_classes: Tuple[int, int, int] = (0, 0, 0),
        accelerator: str = "cpu",
        **kwargs: Dict[str, Any],
    ) -> None:
        self.loss_module_train = get_loss(
            loss_mode,
            margin=self.margin,
            embedding_size=self.embedding_size,
            batch_size=batch_size,
            delta_t=delta_t,
            s=s,
            num_classes=num_classes[0],
            mem_bank_start_epoch=mem_bank_start_epoch,
            lambda_membank=lambda_membank,
            accelerator=accelerator,
            l2_alpha=kwargs["l2_alpha"],
            l2_beta=kwargs["l2_beta"],
            path_to_pretrained_weights=kwargs["path_to_pretrained_weights"],
            model=model,
            log_func=self.log,
        )
        self.loss_module_val = get_loss(
            loss_mode,
            margin=self.margin,
            embedding_size=self.embedding_size,
            batch_size=batch_size,
            delta_t=delta_t,
            s=s,
            num_classes=num_classes[1],
            mem_bank_start_epoch=mem_bank_start_epoch,
            lambda_membank=lambda_membank,
            accelerator=accelerator,
            l2_alpha=kwargs["l2_alpha"],
            l2_beta=kwargs["l2_beta"],
            path_to_pretrained_weights=kwargs["path_to_pretrained_weights"],
            model=model,
        )

    def forward(self, x: torch.Tensor) -> torch.Tensor:
        x = self.quant(x)
        return self.model(x)

    def on_train_epoch_start(self) -> None:
        if (
            isinstance(self.loss_module_train, VariationalPrototypeLearning)
            and self.trainer.current_epoch >= self.loss_module_train.mem_bank_start_epoch
        ):
            self.loss_module_train.set_using_memory_bank(True)
            logger.info("Using memory bank")
        elif (
            isinstance(self.loss_module_train, L2SPRegularization_Wrapper)
            and isinstance(self.loss_module_train.loss, VariationalPrototypeLearning)
            and self.trainer.current_epoch >= self.loss_module_train.loss.mem_bank_start_epoch
        ):  # is wrapped in l2sp regularization
            self.loss_module_train.loss.set_using_memory_bank(True)
            logger.info("Using memory bank")

    # TODO(memben): ATTENTION: type hints NOT correct, only for SSL
    def training_step(self, batch: gtypes.NletBatch, batch_idx: int) -> torch.Tensor:
        ids, images, labels = batch

        # HACK(memben): We'll allow this for now, but we should correct it later
<<<<<<< HEAD
        if torch.is_tensor(labels[0]):
            flat_labels = torch.cat(labels, dim=0)  # type: ignore
        else:
            # NOTE(memben): this is the expected shape
            flat_labels = torch.cat([torch.Tensor(d) for d in zip(*labels)], dim=0)  # type: ignore

        vec = torch.cat(images, dim=0)
=======
        if torch.is_tensor(labels[0]):  # type: ignore
            flat_labels = torch.cat(labels, dim=0)  # type: ignore
            vec = torch.cat(images, dim=0)  # type: ignore
        else:
            # NOTE(memben): this is the expected shape
            # transform ((a1, p1, n1), (a2, p2, n2)) to (a1, a2, p1, p2, n1, n2)
            flat_labels = torch.cat([torch.Tensor(d) for d in zip(*labels)], dim=0)
            # transform ((a1: Tensor, p1: Tensor, n1: Tensor), (a2, p2, n2)) to (a1, a2, p1, p2, n1, n2)
            vec = torch.stack(list(chain.from_iterable(zip(*images))), dim=0)
>>>>>>> a2242276
        embeddings = self.forward(vec)

        loss, pos_dist, neg_dist = self.loss_module_train(embeddings, flat_labels)  # type: ignore
        self.log("train/loss", loss, on_step=True, prog_bar=True, sync_dist=True)
        self.log("train/positive_distance", pos_dist, on_step=True)
        self.log("train/negative_distance", neg_dist, on_step=True)
        return loss

    def add_validation_embeddings(
        self,
        anchor_ids: List[str],
        anchor_embeddings: torch.Tensor,
        anchor_labels: gtypes.MergedLabels,
        dataloader_idx: int,
    ) -> None:
        # save anchor embeddings of validation step for later analysis in W&B
        embeddings = torch.reshape(anchor_embeddings, (-1, self.embedding_size))
        embeddings = embeddings.cpu()

        assert len(self.embeddings_table_columns) == 3
        data = {
            self.embeddings_table_columns[0]: (anchor_labels.tolist()),  # type: ignore
            self.embeddings_table_columns[1]: [embedding.numpy() for embedding in embeddings],
            self.embeddings_table_columns[2]: anchor_ids,
        }

        df = pd.DataFrame(data)
        self.embeddings_table_list[dataloader_idx] = pd.concat(
            [df, self.embeddings_table_list[dataloader_idx]], ignore_index=True
        )
        # NOTE(rob2u): will get flushed by W&B Callback on val epoch end.

    # TODO(memben): ATTENTION: type hints NOT correct, only for SSL
<<<<<<< HEAD
    def validation_step(self, batch: gtypes.NletBatch, batch_idx: int, dataloader_idx: int = 0) -> torch.Tensor:
        ids, images, labels = batch  # embeddings either (ap, a, an, n) or (a, p, n)
        n_anchors = len(images[0])
        vec = torch.cat(images, dim=0)

        # HACK(memben): We'll allow this for now, but we should correct it later
        if torch.is_tensor(labels[0]):
            flat_labels = torch.cat(labels, dim=0)  # type: ignore
        else:
            # NOTE(memben): this is the expected shape
            flat_labels = torch.cat([torch.Tensor(d) for d in zip(*labels)], dim=0)  # type: ignore

        flat_ids = [id for nlet in ids for id in nlet]
        embeddings = self.forward(vec)
        self.add_validation_embeddings(flat_ids[:n_anchors], embeddings[:n_anchors], flat_labels[:n_anchors], dataloader_idx)  # type: ignore
=======
    def validation_step(self, batch: gtypes.NletBatch, batch_idx: int) -> torch.Tensor:
        ids, images, labels = batch  # embeddings either (ap, a, an, n) or (a, p, n)
        n_anchors = len(images[0])

        # HACK(memben): We'll allow this for now, but we should correct it later
        if torch.is_tensor(labels[0]):  # type: ignore
            flat_labels = torch.cat(labels, dim=0)  # type: ignore
            vec = torch.cat(images, dim=0)  # type: ignore
        else:
            # NOTE(memben): this is the expected shape
            flat_labels = torch.cat([torch.Tensor(d) for d in zip(*labels)], dim=0)
            vec = torch.stack(list(chain.from_iterable(zip(*images))), dim=0)

        flat_ids = [id for nlet in ids for id in nlet]  # TODO(memben): This seems to be wrong for SSL
        embeddings = self.forward(vec)
        self.add_validation_embeddings(flat_ids[:n_anchors], embeddings[:n_anchors], flat_labels[:n_anchors])
>>>>>>> a2242276
        if "softmax" not in self.loss_mode:
            loss, pos_dist, neg_dist = self.loss_module_val(embeddings, flat_labels)  # type: ignore
            self.log(
                f"val/loss/dataloader_{dataloader_idx}",
                loss,
                on_step=True,
                sync_dist=True,
                prog_bar=True,
                add_dataloader_idx=False,
            )
            self.log(
                f"val/positive_distance/dataloader_{dataloader_idx}", pos_dist, on_step=True, add_dataloader_idx=False
            )
            self.log(
                f"val/negative_distance/dataloader_{dataloader_idx}", neg_dist, on_step=True, add_dataloader_idx=False
            )
            return loss
        else:
            return torch.tensor(0.0)

    def on_validation_epoch_end(self) -> None:
        # calculate loss after all embeddings have been processed
        if "softmax" in self.loss_mode:
            for i, table in enumerate(self.embeddings_table_list):
                logger.info(f"Calculating loss for all embeddings from dataloader {i}: {len(table)}")

            # get weights for all classes by averaging over all embeddings
            loss_module_val = (
                self.loss_module_val
                if not isinstance(self.loss_module_val, L2SPRegularization_Wrapper)
<<<<<<< HEAD
                else self.loss_module_val.loss
            )  # type: ignore
            num_classes = (
                self.loss_module_val.num_classes
                if not isinstance(self.loss_module_val, L2SPRegularization_Wrapper)
                else self.loss_module_val.loss.num_classes
            )  # type: ignore
=======
                else self.loss_module_val.loss  # type: ignore
            )
            num_classes = (
                self.loss_module_val.num_classes  # type: ignore
                if not isinstance(self.loss_module_val, L2SPRegularization_Wrapper)
                else self.loss_module_val.loss.num_classes  # type: ignore
            )
>>>>>>> a2242276

            class_weights = torch.zeros(num_classes, self.embedding_size).to(self.device)
            lse = LinearSequenceEncoder()
            self.embeddings_table["label"] = self.embeddings_table["label"].apply(lse.encode)

            for label in range(num_classes):
                class_embeddings = self.embeddings_table[self.embeddings_table["label"] == label]["embedding"].tolist()
                class_embeddings = (
                    np.stack(class_embeddings) if len(class_embeddings) > 0 else np.zeros((0, self.embedding_size))
                )
                class_weights[label] = torch.tensor(class_embeddings).mean(dim=0)
                if torch.isnan(class_weights[label]).any():
                    class_weights[label] = 0.0

            # calculate loss for all embeddings
            loss_module_val.set_weights(class_weights)  # type: ignore
            loss_module_val.le = lse  # type: ignore

            losses = []
            for _, row in table.iterrows():
                loss, _, _ = loss_module_val(
                    torch.tensor(row["embedding"]).unsqueeze(0),
                    torch.tensor(lse.decode(row["label"])).unsqueeze(0),  # type: ignore
                )
                losses.append(loss)
            loss = torch.tensor(losses).mean()
            assert not torch.isnan(loss).any(), f"Loss is NaN: {losses}"
            self.log(f"val/loss/dataloader_{i}", loss, sync_dist=True)

        # clear the table where the embeddings are stored
        self.embeddings_table_list = [
            pd.DataFrame(columns=self.embeddings_table_columns) for _ in range(self.num_val_dataloaders)
        ]  # reset embeddings table

    def configure_optimizers(self) -> L.pytorch.utilities.types.OptimizerLRSchedulerConfig:
        if self.global_rank == 0:
            logger.info(
                f"Using {self.lr_schedule} learning rate schedule with {self.warmup_mode} warmup for {self.max_epochs} epochs."
            )

        if "l2sp" in self.loss_mode and self.weight_decay != 0.0:
            logger.warning(
                "Using L2SP regularization, weight decay will be set to 0.0. Please use the l2_alpha and l2_beta arguments to set the L2SP parameters."
            )

        optimizer = AdamW(
            self.model.parameters(),
            lr=self.initial_lr,
            betas=(self.beta1, self.beta2),
            eps=self.epsilon,
            weight_decay=self.weight_decay if "l2sp" not in self.loss_mode else 0.0,
        )

        # optimizer = torch.optim.RMSprop(
        #     self.model.parameters(),
        #     lr=self.initial_lr,
        #     weight_decay=self.weight_decay if "l2sp" not in self.loss_mode else 0.0,
        # )

        def lambda_schedule(epoch: int) -> float:
            return combine_schedulers(
                self.warmup_mode,
                self.lr_schedule,  # type: ignore
                epoch,
                self.initial_lr,
                self.start_lr,
                self.end_lr,
                self.max_epochs,
                self.warmup_epochs,
            )

        if self.lr_schedule != "reduce_on_plateau":
            lambda_scheduler = torch.optim.lr_scheduler.LambdaLR(
                optimizer=optimizer,
                lr_lambda=lambda_schedule,
            )
            if self.stepwise_schedule:
                lr_scheduler = {
                    "scheduler": lambda_scheduler,
                    "interval": "step",
                    "frequency": self.lr_interval,
                }
            else:
                lr_scheduler = {"scheduler": lambda_scheduler, "interval": "epoch"}

            return {
                "optimizer": optimizer,
                "lr_scheduler": lr_scheduler,
            }

        else:
            plateau_scheduler = torch.optim.lr_scheduler.ReduceLROnPlateau(
                optimizer=optimizer,
                mode="min",
                factor=self.lr_decay,
                patience=self.lr_decay_interval,
                verbose=True,
                threshold=0.0001,
                threshold_mode="rel",
                cooldown=0,
                min_lr=0,
                eps=1e-08,
            )
            return {"optimizer": optimizer, "lr_scheduler": plateau_scheduler}

    @classmethod
    def get_tensor_transforms(cls) -> Callable[[torch.Tensor], torch.Tensor]:
        """
        Please implement this method in your subclass for non-square resizes,
        normalizations, etc. To apply nothing, return the identity function
            `lambda x: x`.
        Note that for square resizes we have the `data_resize_transform` argument
        in the `TrainingArgs` class. This is a special case worth supporting
        because it allows easily switching between little image MNIST and large
        image non-MNIST Datasets. Setting it to `Null` / `None` will give you
        full control here.
        """
        return lambda x: x

    @classmethod
    def get_training_transforms(cls) -> Callable[[torch.Tensor], torch.Tensor]:
        """Add your data augmentations here. Function will be called after get_tensor_transforms in the training loop"""
        return lambda x: x


class EfficientNetV2Wrapper(BaseModule):
    def __init__(  # type: ignore
        self,
        **kwargs,
    ) -> None:
        super().__init__(**kwargs)
        is_from_scratch = kwargs.get("from_scratch", False)
        self.model = (
            efficientnet_v2_l()
            if is_from_scratch
            else efficientnet_v2_l(weights=EfficientNet_V2_L_Weights.IMAGENET1K_V1)
        )
        # self.model.classifier = torch.nn.Sequential(
        #     torch.nn.Linear(in_features=self.model.classifier[1].in_features, out_features=self.embedding_size),
        # )
        self.model.classifier = torch.nn.Sequential(
            torch.nn.BatchNorm1d(self.model.classifier[1].in_features),
            torch.nn.Dropout(p=self.dropout_p),
            torch.nn.Linear(in_features=self.model.classifier[1].in_features, out_features=self.embedding_size),
            torch.nn.BatchNorm1d(self.embedding_size),
        )

        self.set_losses(self.model, **kwargs)

    def get_grad_cam_layer(self) -> torch.nn.Module:
        # return self.model.blocks[-1].conv
        return self.model.features[-1][0]  # TODO(liamvdv)

    @classmethod
    def get_tensor_transforms(cls) -> Callable[[torch.Tensor], torch.Tensor]:
        return transforms_v2.Normalize([0.485, 0.456, 0.406], std=[0.229, 0.224, 0.225])

    @classmethod
    def get_training_transforms(cls) -> Callable[[torch.Tensor], torch.Tensor]:
        return transforms.Compose(
            [
                transforms_v2.RandomHorizontalFlip(p=0.5),
                transforms_v2.RandomErasing(p=0.5, value=0, scale=(0.02, 0.13)),
                transforms_v2.RandomRotation(60, fill=0),
                transforms_v2.RandomResizedCrop(224, scale=(0.75, 1.0)),
            ]
        )


class EfficientNetRW_M(BaseModule):
    def __init__(  # type: ignore
        self,
        **kwargs,
    ) -> None:
        super().__init__(**kwargs)
        is_from_scratch = kwargs.get("from_scratch", False)
        self.model = timm.create_model("efficientnetv2_rw_m", pretrained=not is_from_scratch)

        self.model.classifier = torch.nn.Sequential(
            torch.nn.BatchNorm1d(self.model.classifier.in_features),
            torch.nn.Dropout(p=self.dropout_p),
            torch.nn.Linear(in_features=self.model.classifier.in_features, out_features=self.embedding_size),
            torch.nn.BatchNorm1d(self.embedding_size),
        )

        self.set_losses(self.model, **kwargs)

    def get_grad_cam_layer(self) -> torch.nn.Module:
        return self.model.conv_head

    @classmethod
    def get_tensor_transforms(cls) -> Callable[[torch.Tensor], torch.Tensor]:
        return transforms_v2.Normalize([0.485, 0.456, 0.406], std=[0.229, 0.224, 0.225])

    @classmethod
    def get_training_transforms(cls) -> Callable[[torch.Tensor], torch.Tensor]:
        return transforms.Compose(
            [
                transforms_v2.RandomHorizontalFlip(p=0.5),
                transforms_v2.RandomErasing(p=0.5, value=0, scale=(0.02, 0.13)),
                transforms_v2.RandomRotation(60, fill=0),
                transforms_v2.RandomResizedCrop(224, scale=(0.75, 1.0)),
            ]
        )


class ConvNeXtV2BaseWrapper(BaseModule):
    def __init__(  # type: ignore
        self,
        **kwargs,
    ) -> None:
        super().__init__(**kwargs)
        self.model = timm.create_model("convnextv2_base", pretrained=not self.from_scratch)
        # self.model.reset_classifier(self.embedding_size) # TODO
        self.model.head.fc = torch.nn.Sequential(
            torch.nn.BatchNorm1d(self.model.head.fc.in_features),
            torch.nn.Dropout(p=self.dropout_p),
            torch.nn.Linear(in_features=self.model.head.fc.in_features, out_features=self.embedding_size),
            torch.nn.BatchNorm1d(self.embedding_size),
        )

        self.set_losses(self.model, **kwargs)

    def get_grad_cam_layer(self) -> torch.nn.Module:
        return self.model.stages[-1].blocks[-1].conv_dw

    @classmethod
    def get_tensor_transforms(cls) -> Callable[[torch.Tensor], torch.Tensor]:
        return transforms_v2.Normalize([0.485, 0.456, 0.406], std=[0.229, 0.224, 0.225])

    @classmethod
    def get_training_transforms(cls) -> Callable[[torch.Tensor], torch.Tensor]:
        return transforms.Compose(
            [
                transforms_v2.RandomHorizontalFlip(p=0.5),
                transforms_v2.RandomErasing(p=0.5, scale=(0.02, 0.13)),
            ]
        )


class ConvNeXtV2HugeWrapper(BaseModule):
    def __init__(  # type: ignore
        self,
        **kwargs,
    ) -> None:
        super().__init__(**kwargs)
        self.model = timm.create_model("convnextv2_huge", pretrained=not self.from_scratch)
        # self.model.reset_classifier(self.embedding_size) # TODO
        self.model.head.fc = torch.nn.Sequential(
            torch.nn.BatchNorm1d(self.model.head.fc.in_features),
            torch.nn.Dropout(p=self.dropout_p),
            torch.nn.Linear(in_features=self.model.head.fc.in_features, out_features=self.embedding_size),
            torch.nn.BatchNorm1d(self.embedding_size),
        )
        self.set_losses(self.model, **kwargs)

    @classmethod
    def get_tensor_transforms(cls) -> Callable[[torch.Tensor], torch.Tensor]:
        return transforms.Resize((224), antialias=True)


class VisionTransformerWrapper(BaseModule):
    def __init__(  # type: ignore
        self,
        **kwargs,
    ) -> None:
        super().__init__(**kwargs)
        self.model = timm.create_model("vit_large_patch16_224", pretrained=not self.from_scratch)
        # self.model.reset_classifier(self.embedding_size) # TODO
        self.model.head.fc = torch.nn.Sequential(
            torch.nn.BatchNorm1d(self.model.head.fc.in_features),
            torch.nn.Dropout(p=self.dropout_p),
            torch.nn.Linear(in_features=self.model.head.fc.in_features, out_features=self.embedding_size),
            torch.nn.BatchNorm1d(self.embedding_size),
        )
        self.set_losses(self.model, **kwargs)

    def get_grad_cam_layer(self) -> torch.nn.Module:
        # see https://github.com/jacobgil/pytorch-grad-cam/blob/master/tutorials/vision_transformers.md#how-does-it-work-with-vision-transformers
        return self.model.blocks[-1].norm1

    def get_grad_cam_reshape_transform(self) -> Any:
        # see https://github.com/jacobgil/pytorch-grad-cam/blob/master/tutorials/vision_transformers.md#how-does-it-work-with-vision-transformers
        def reshape_transform(tensor: torch.Tensor, height: int = 14, width: int = 14) -> torch.Tensor:
            result = tensor[:, 1:, :].reshape(tensor.size(0), height, width, tensor.size(2))

            result = result.transpose(2, 3).transpose(1, 2)
            return result

        return reshape_transform

    @classmethod
    def get_tensor_transforms(cls) -> Callable[[torch.Tensor], torch.Tensor]:
        return transforms_v2.Compose(
            [
                transforms.Resize((224), antialias=True),
                transforms_v2.Normalize([0.485, 0.456, 0.406], std=[0.229, 0.224, 0.225]),
            ]
        )

    @classmethod
    def get_training_transforms(cls) -> Callable[[torch.Tensor], torch.Tensor]:
        return transforms.Compose(
            [
                transforms.RandomErasing(p=0.5, value=(0.707, 0.973, 0.713), scale=(0.02, 0.13)),
                transforms_v2.RandomHorizontalFlip(p=0.5),
            ]
        )


class VisionTransformerDinoV2Wrapper(BaseModule):
    def __init__(  # type: ignore
        self,
        **kwargs,
    ) -> None:
        super().__init__(**kwargs)
        self.model = timm.create_model("vit_large_patch14_dinov2.lvd142m", pretrained=not self.from_scratch)
        # self.model.reset_classifier(self.embedding_size) # TODO
        self.model.head.fc = torch.nn.Sequential(
            torch.nn.BatchNorm1d(self.model.head.fc.in_features),
            torch.nn.Dropout(p=self.dropout_p),
            torch.nn.Linear(in_features=self.model.head.fc.in_features, out_features=self.embedding_size),
            torch.nn.BatchNorm1d(self.embedding_size),
        )
        self.set_losses(self.model, **kwargs)

    @classmethod
    def get_tensor_transforms(cls) -> Callable[[torch.Tensor], torch.Tensor]:
        return transforms_v2.Compose(
            [
                transforms.Resize((518), antialias=True),
                transforms_v2.Normalize([0.485, 0.456, 0.406], std=[0.229, 0.224, 0.225]),
            ]
        )

    @classmethod
    def get_training_transforms(cls) -> Callable[[torch.Tensor], torch.Tensor]:
        return transforms.Compose(
            [
                transforms.RandomErasing(p=0.5, scale=(0.02, 0.13)),
                transforms_v2.RandomHorizontalFlip(p=0.5),
            ]
        )


class VisionTransformerClipWrapper(BaseModule):
    def __init__(  # type: ignore
        self,
        **kwargs,
    ) -> None:
        super().__init__(**kwargs)
        self.model = timm.create_model("vit_base_patch16_clip_224.metaclip_2pt5b", pretrained=not self.from_scratch)
        # self.model.reset_classifier(self.embedding_size) # TODO
        self.model.head.fc = torch.nn.Sequential(
            torch.nn.BatchNorm1d(self.model.head.fc.in_features),
            torch.nn.Dropout(p=self.dropout_p),
            torch.nn.Linear(in_features=self.model.head.fc.in_features, out_features=self.embedding_size),
            torch.nn.BatchNorm1d(self.embedding_size),
        )

        self.set_losses(self.model, **kwargs)

    @classmethod
    def get_tensor_transforms(cls) -> Callable[[torch.Tensor], torch.Tensor]:
        return transforms_v2.Compose(
            [
                transforms.Resize((224), antialias=True),
                transforms_v2.Normalize([0.485, 0.456, 0.406], std=[0.229, 0.224, 0.225]),
            ]
        )

    @classmethod
    def get_training_transforms(cls) -> Callable[[torch.Tensor], torch.Tensor]:
        return transforms.Compose(
            [
                transforms.RandomErasing(p=0.5, scale=(0.02, 0.13)),
                transforms_v2.RandomHorizontalFlip(p=0.5),
            ]
        )


class ConvNextClipWrapper(BaseModule):
    def __init__(  # type: ignore
        self,
        **kwargs,
    ) -> None:
        super().__init__(**kwargs)
        model_name = "convnext_base.clip_laion2b"
        self.model = (
            timm.create_model(model_name, pretrained=False)
            if kwargs.get("from_scratch", False)
            else timm.create_model(model_name, pretrained=True)
        )
        self.model.head.fc = torch.nn.Sequential(
            torch.nn.BatchNorm1d(self.model.head.fc.in_features),
            torch.nn.Dropout(p=self.dropout_p),
            torch.nn.Linear(in_features=self.model.head.fc.in_features, out_features=self.embedding_size),
            torch.nn.BatchNorm1d(self.embedding_size),
        )
        self.set_losses(self.model, **kwargs)

    @classmethod
    def get_tensor_transforms(cls) -> Callable[[torch.Tensor], torch.Tensor]:
        return transforms.Compose(
            [
                transforms.Resize((192), antialias=True),
                transforms_v2.Normalize([0.485, 0.456, 0.406], std=[0.229, 0.224, 0.225]),
            ]
        )

    @classmethod
    def get_training_transforms(cls) -> Callable[[torch.Tensor], torch.Tensor]:
        return transforms.Compose(
            [
                transforms.RandomErasing(p=0.5, scale=(0.02, 0.13)),
                transforms_v2.RandomHorizontalFlip(p=0.5),
            ]
        )


class ConvNextWrapper(BaseModule):
    def __init__(  # type: ignore
        self,
        **kwargs,
    ) -> None:
        super().__init__(**kwargs)
        self.model = timm.create_model("convnext_base", pretrained=not self.from_scratch)
        # self.model.reset_classifier(self.embedding_size) # TODO
        self.model.head.fc = torch.nn.Sequential(
            torch.nn.BatchNorm1d(self.model.head.fc.in_features),
            torch.nn.Dropout(p=self.dropout_p),
            torch.nn.Linear(in_features=self.model.head.fc.in_features, out_features=self.embedding_size),
            torch.nn.BatchNorm1d(self.embedding_size),
        )
        self.set_losses(self.model, **kwargs)

    @classmethod
    def get_tensor_transforms(cls) -> Callable[[torch.Tensor], torch.Tensor]:
        return transforms.Compose(
            [
                transforms.Resize((192), antialias=True),
                transforms_v2.Normalize([0.485, 0.456, 0.406], std=[0.229, 0.224, 0.225]),
            ]
        )

    @classmethod
    def get_training_transforms(cls) -> Callable[[torch.Tensor], torch.Tensor]:
        return transforms.Compose(
            [
                transforms.RandomErasing(p=0.5, scale=(0.02, 0.13)),
                transforms_v2.RandomHorizontalFlip(p=0.5),
            ]
        )


class SwinV2BaseWrapper(BaseModule):
    def __init__(  # type: ignore
        self,
        **kwargs,
    ) -> None:
        super().__init__(**kwargs)
        swin_model = "swinv2_base_window12_192.ms_in22k"
        self.model = (
            timm.create_model(swin_model, pretrained=False)
            if kwargs.get("from_scratch", False)
            else timm.create_model(swin_model, pretrained=True)
        )
        # self.model.head.fc = torch.nn.Sequential(
        #     torch.nn.Linear(in_features=self.model.head.fc.in_features, out_features=self.embedding_size),
        # ) # TODO
        self.model.head.fc = torch.nn.Sequential(
            torch.nn.BatchNorm1d(self.model.head.fc.in_features),
            torch.nn.Dropout(p=self.dropout_p),
            torch.nn.Linear(in_features=self.model.head.fc.in_features, out_features=self.embedding_size),
            torch.nn.BatchNorm1d(self.embedding_size),
        )
        self.set_losses(self.model, **kwargs)

    def get_grad_cam_layer(self) -> torch.nn.Module:
        # see https://github.com/jacobgil/pytorch-grad-cam/blob/master/tutorials/vision_transformers.md#how-does-it-work-with-swin-transformers
        return self.model.layers[-1].blocks[-1].norm1

    def get_grad_cam_reshape_transform(self) -> Any:
        # Implementation for "swin_base_patch4_window7_224"
        # see https://github.com/jacobgil/pytorch-grad-cam/blob/master/tutorials/vision_transformers.md#how-does-it-work-with-swin-transformers

        # NOTE(liamvdv): we use this implementation for "swinv2_base_window12_192.ms_in22k"
        # TODO(liamvdv): I'm not sure this is correct, but it seems to work...
        def reshape_transform(tensor: torch.Tensor) -> torch.Tensor:
            batch_size, _, _, _ = tensor.shape
            total_elements = tensor.numel()
            num_channels = total_elements // (batch_size * 12 * 12)

            result = tensor.reshape(batch_size, num_channels, 12, 12)
            return result

        return reshape_transform

    @classmethod
    def get_tensor_transforms(cls) -> Callable[[torch.Tensor], torch.Tensor]:
        return transforms.Compose(
            [
                transforms.Resize((192), antialias=True),
                transforms_v2.Normalize([0.485, 0.456, 0.406], std=[0.229, 0.224, 0.225]),
            ]
        )

    @classmethod
    def get_training_transforms(cls) -> Callable[[torch.Tensor], torch.Tensor]:
        return transforms.Compose(
            [
                transforms_v2.RandomHorizontalFlip(p=0.5),
                transforms_v2.RandomErasing(p=0.5, value=0, scale=(0.02, 0.13)),
                transforms_v2.RandomRotation(60, fill=0),
                transforms_v2.RandomResizedCrop(192, scale=(0.75, 1.0)),
            ]
        )


class SwinV2LargeWrapper(BaseModule):
    def __init__(  # type: ignore
        self,
        **kwargs,
    ) -> None:
        super().__init__(**kwargs)
        swin_model = "swinv2_large_window12_192.ms_in22k"
        self.model = (
            timm.create_model(swin_model, pretrained=False)
            if kwargs.get("from_scratch", False)
            else timm.create_model(swin_model, pretrained=True)
        )
        # self.model.head.fc = torch.nn.Linear(
        #     in_features=self.model.head.fc.in_features, out_features=self.embedding_size
        # ) # TODO
        self.model.head.fc = torch.nn.Sequential(
            torch.nn.BatchNorm1d(self.model.head.fc.in_features),
            torch.nn.Dropout(p=self.dropout_p),
            torch.nn.Linear(in_features=self.model.head.fc.in_features, out_features=self.embedding_size),
            torch.nn.BatchNorm1d(self.embedding_size),
        )
        self.set_losses(self.model, **kwargs)

    @classmethod
    def get_tensor_transforms(cls) -> Callable[[torch.Tensor], torch.Tensor]:
        return transforms.Compose(
            [
                transforms.Resize((192), antialias=True),
                transforms_v2.Normalize([0.485, 0.456, 0.406], std=[0.229, 0.224, 0.225]),
            ]
        )

    @classmethod
    def get_training_transforms(cls) -> Callable[[torch.Tensor], torch.Tensor]:
        return transforms.Compose(
            [
                transforms.RandomErasing(p=0.5, scale=(0.02, 0.13)),
                transforms_v2.RandomHorizontalFlip(p=0.5),
            ]
        )


class ResNet18Wrapper(BaseModule):
    def __init__(  # type: ignore
        self,
        **kwargs,
    ) -> None:
        super().__init__(**kwargs)
        self.model = (
            resnet18() if kwargs.get("from_scratch", False) else resnet18(weights=ResNet18_Weights.IMAGENET1K_V1)
        )
        # self.model.fc = torch.nn.Linear(in_features=self.model.fc.in_features, out_features=self.embedding_size) # TODO
        self.model.fc = torch.nn.Sequential(
            torch.nn.BatchNorm1d(self.model.fc.in_features),
            torch.nn.Dropout(p=self.dropout_p),
            torch.nn.Linear(in_features=self.model.fc.in_features, out_features=self.embedding_size),
            torch.nn.BatchNorm1d(self.embedding_size),
        )
        self.set_losses(self.model, **kwargs)

    def get_grad_cam_layer(self) -> torch.nn.Module:
        # return self.model.layer4[-1]
        return self.model.layer4[-1].conv2

    @classmethod
    def get_tensor_transforms(cls) -> Callable[[torch.Tensor], torch.Tensor]:
        return transforms_v2.Normalize([0.485, 0.456, 0.406], std=[0.229, 0.224, 0.225])

    @classmethod
    def get_training_transforms(cls) -> Callable[[torch.Tensor], torch.Tensor]:
        return transforms.Compose(
            [
                transforms.RandomErasing(p=0.5, scale=(0.02, 0.13)),
                transforms_v2.RandomHorizontalFlip(p=0.5),
            ]
        )


class ResNet152Wrapper(BaseModule):
    def __init__(  # type: ignore
        self,
        **kwargs,
    ) -> None:
        super().__init__(**kwargs)
        self.model = (
            resnet152() if kwargs.get("from_scratch", False) else resnet152(weights=ResNet152_Weights.IMAGENET1K_V1)
        )
        # self.model.fc = torch.nn.Linear(in_features=self.model.fc.in_features, out_features=self.embedding_size) # TODO
        self.model.fc = torch.nn.Sequential(
            torch.nn.BatchNorm1d(self.model.fc.in_features),
            torch.nn.Dropout(p=self.dropout_p),
            torch.nn.Linear(in_features=self.model.fc.in_features, out_features=self.embedding_size),
            torch.nn.BatchNorm1d(self.embedding_size),
        )
        self.set_losses(self.model, **kwargs)

    def get_grad_cam_layer(self) -> torch.nn.Module:
        # return self.model.layer4[-1]
        return self.model.layer4[-1].conv3

    @classmethod
    def get_tensor_transforms(cls) -> Callable[[torch.Tensor], torch.Tensor]:
        return transforms_v2.Normalize([0.485, 0.456, 0.406], std=[0.229, 0.224, 0.225])

    @classmethod
    def get_training_transforms(cls) -> Callable[[torch.Tensor], torch.Tensor]:
        return transforms.Compose(
            [
                transforms.RandomErasing(p=0.5, scale=(0.02, 0.13)),
                transforms_v2.RandomHorizontalFlip(p=0.5),
            ]
        )


class ResNet50Wrapper(BaseModule):
    def __init__(  # type: ignore
        self,
        **kwargs,
    ) -> None:
        super().__init__(**kwargs)
        self.model = (
            resnet50() if kwargs.get("from_scratch", False) else resnet50(weights=ResNet50_Weights.IMAGENET1K_V1)
        )
        # self.model.fc = torch.nn.Linear(in_features=self.model.fc.in_features, out_features=self.embedding_size) # TODO
        self.model.fc = torch.nn.Sequential(
            torch.nn.BatchNorm1d(self.model.fc.in_features),
            torch.nn.Dropout(p=self.dropout_p),
            torch.nn.Linear(in_features=self.model.fc.in_features, out_features=self.embedding_size),
            torch.nn.BatchNorm1d(self.embedding_size),
        )
        self.set_losses(self.model, **kwargs)

    @classmethod
    def get_tensor_transforms(cls) -> Callable[[torch.Tensor], torch.Tensor]:
        return transforms_v2.Normalize([0.485, 0.456, 0.406], std=[0.229, 0.224, 0.225])

    @classmethod
    def get_training_transforms(cls) -> Callable[[torch.Tensor], torch.Tensor]:
        return transforms.Compose(
            [
                transforms.RandomErasing(p=0.5, scale=(0.02, 0.13)),
                transforms_v2.RandomHorizontalFlip(p=0.5),
            ]
        )


class ResNet50DinoV2Wrapper(BaseModule):
    def __init__(  # type: ignore
        self,
        **kwargs,
    ) -> None:
        super().__init__(**kwargs)
        self.model = ResNetModel.from_pretrained("Ramos-Ramos/dino-resnet-50")
        # self.last_linear = torch.nn.Linear(in_features=2048, out_features=self.embedding_size) # TODO
        self.last_linear = torch.nn.Sequential(
            torch.nn.BatchNorm1d(2048),
            torch.nn.Dropout(p=self.dropout_p),
            torch.nn.Linear(in_features=2048, out_features=self.embedding_size),
            torch.nn.BatchNorm1d(self.embedding_size),
        )
        self.set_losses(self.model, **kwargs)

    def forward(self, x: torch.Tensor) -> torch.Tensor:
        outputs = self.model(x)
        gap = torch.nn.AdaptiveAvgPool2d((1, 1))
        feature_vector = gap(outputs.last_hidden_state)
        feature_vector = torch.flatten(feature_vector, start_dim=2).squeeze(-1)
        feature_vector = self.last_linear(feature_vector)
        return feature_vector

    @classmethod
    def get_tensor_transforms(cls) -> Callable[[torch.Tensor], torch.Tensor]:
        return transforms_v2.Normalize([0.485, 0.456, 0.406], std=[0.229, 0.224, 0.225])

    @classmethod
    def get_training_transforms(cls) -> Callable[[torch.Tensor], torch.Tensor]:
        return transforms.Compose(
            [
                transforms.RandomErasing(p=0.5, scale=(0.02, 0.13)),
                transforms_v2.RandomHorizontalFlip(p=0.5),
            ]
        )


class InceptionV3Wrapper(BaseModule):
    def __init__(  # type: ignore
        self,
        **kwargs,
    ) -> None:
        super().__init__(**kwargs)
        self.model = timm.create_model("inception_v3", pretrained=not self.from_scratch)

        # self.model.reset_classifier(self.embedding_size) # TODO
        self.model.fc = torch.nn.Sequential(
            torch.nn.BatchNorm1d(self.model.fc.in_features),
            torch.nn.Dropout(p=self.dropout_p),
            torch.nn.Linear(in_features=self.model.fc.in_features, out_features=self.embedding_size),
            torch.nn.BatchNorm1d(self.embedding_size),
        )

        self.set_losses(self.model, **kwargs)

    def get_grad_cam_layer(self) -> torch.nn.Module:
        return self.model.Mixed_7c.branch_pool

    @classmethod
    def get_tensor_transforms(cls) -> Callable[[torch.Tensor], torch.Tensor]:
        return transforms_v2.Normalize([0.485, 0.456, 0.406], std=[0.229, 0.224, 0.225])

    @classmethod
    def get_training_transforms(cls) -> Callable[[torch.Tensor], torch.Tensor]:
        return transforms.Compose(
            [
                transforms_v2.RandomHorizontalFlip(p=0.5),
                transforms_v2.RandomErasing(p=0.5, value=0, scale=(0.02, 0.13)),
                transforms_v2.RandomRotation(60, fill=0),
                transforms_v2.RandomResizedCrop(224, scale=(0.75, 1.0)),
            ]
        )


class FaceNetWrapper(BaseModule):
    def __init__(  # type: ignore
        self,
        **kwargs,
    ) -> None:
        super().__init__(**kwargs)
        self.model = InceptionResnetV1(pretrained="vggface2")

        self.model.last_linear = torch.nn.Sequential(
            torch.nn.BatchNorm1d(1792),
            torch.nn.Dropout(p=self.dropout_p),
            torch.nn.Linear(in_features=1792, out_features=self.embedding_size),
        )
        self.model.last_bn = torch.nn.BatchNorm1d(self.embedding_size)
        self.set_losses(self.model, **kwargs)

    @classmethod
    def get_tensor_transforms(cls) -> Callable[[torch.Tensor], torch.Tensor]:
        return transforms.Compose(
            [
                transforms.Resize((192), antialias=True),
                transforms_v2.Normalize([0.485, 0.456, 0.406], std=[0.229, 0.224, 0.225]),
            ]
        )

    @classmethod
    def get_training_transforms(cls) -> Callable[[torch.Tensor], torch.Tensor]:
        return transforms.Compose(
            [
                transforms.RandomErasing(p=0.5, scale=(0.02, 0.13)),
                transforms_v2.RandomHorizontalFlip(p=0.5),
            ]
        )


class MiewIdNetWrapper(BaseModule):
    def __init__(  # type: ignore
        self,
        **kwargs,
    ) -> None:
        super().__init__(**kwargs)
        is_from_scratch = kwargs.get("from_scratch", False)
        use_wildme_model = kwargs.get("use_wildme_model", False)

        if use_wildme_model:
            logger.info("Using WildMe model")
            self.model = load_miewid_model()
            # fix model
            for param in self.model.parameters():
                param.requires_grad = False

            # self.model.global_pool = nn.Identity()
            # self.model.bn = nn.Identity()
            self.classifier = torch.nn.Sequential(
                # torch.nn.BatchNorm1d(2152),
                torch.nn.Dropout(p=self.dropout_p),
                torch.nn.Linear(in_features=2152, out_features=self.embedding_size),
                torch.nn.BatchNorm1d(self.embedding_size),
            )
            self.set_losses(self.model, **kwargs)
            return

        self.model = timm.create_model("efficientnetv2_rw_m", pretrained=not is_from_scratch)
        in_features = self.model.classifier.in_features

        self.model.global_pool = nn.Identity()  # NOTE: GeM = Generalized Mean Pooling
        self.model.classifier = nn.Identity()

        # TODO(rob2u): load wildme model weights here then initialize the classifier and get loss modes -> change the transforms accordingly (normalize, etc.)
        self.classifier = torch.nn.Sequential(
            GeM(),
            torch.nn.Flatten(),
            torch.nn.BatchNorm1d(in_features),
            torch.nn.Dropout(p=self.dropout_p),
            torch.nn.Linear(in_features=in_features, out_features=self.embedding_size),
            torch.nn.BatchNorm1d(self.embedding_size),
        )

        self.set_losses(self.model, **kwargs)

    def get_grad_cam_layer(self) -> torch.nn.Module:
        return self.model.blocks[-1][-1].conv_pwl

    def forward(self, x: torch.Tensor) -> torch.Tensor:
        x = self.model(x)
        x = self.classifier(x)
        return x

    @classmethod
    def get_tensor_transforms(cls) -> Callable[[torch.Tensor], torch.Tensor]:
        # return transforms_v2.Normalize([0.485, 0.456, 0.406], std=[0.229, 0.224, 0.225]) # TODO (rob2u): might be necessary to remove this for wildme model finetuning
        return lambda x: x

    @classmethod
    def get_training_transforms(cls) -> Callable[[torch.Tensor], torch.Tensor]:
        return transforms.Compose(
            [
                transforms_v2.RandomHorizontalFlip(p=0.5),
                transforms_v2.RandomErasing(p=0.5, value=0, scale=(0.02, 0.13)),
                transforms_v2.RandomRotation(60, fill=0),
                transforms_v2.RandomResizedCrop(440, scale=(0.75, 1.0)),
            ]
        )


# NOTE(liamvdv): Register custom model backbones here.
custom_model_cls = {
    "EfficientNetV2_Large": EfficientNetV2Wrapper,
    "SwinV2Base": SwinV2BaseWrapper,
    "SwinV2LargeWrapper": SwinV2LargeWrapper,
    "ViT_Large": VisionTransformerWrapper,
    "ResNet18": ResNet18Wrapper,
    "ResNet152": ResNet152Wrapper,
    "ResNet50Wrapper": ResNet50Wrapper,
    "ResNet50DinoV2Wrapper": ResNet50DinoV2Wrapper,
    "ConvNeXtV2_Base": ConvNeXtV2BaseWrapper,
    "ConvNeXtV2_Huge": ConvNeXtV2HugeWrapper,
    "ConvNextWrapper": ConvNextWrapper,
    "ConvNextClipWrapper": ConvNextClipWrapper,
    "VisionTransformerDinoV2": VisionTransformerDinoV2Wrapper,
    "VisionTransformerClip": VisionTransformerClipWrapper,
    "FaceNet": FaceNetWrapper,
    "MiewIdNet": MiewIdNetWrapper,
    "EfficientNet_RW_M": EfficientNetRW_M,
    "InceptionV3": InceptionV3Wrapper,
}


def get_model_cls(model_name: str) -> Type[BaseModule]:
    model_cls = custom_model_cls.get(model_name, None)
    if not model_cls:
        module, cls = model_name.rsplit(".", 1)
        model_cls = getattr(importlib.import_module(module), cls)
    return model_cls<|MERGE_RESOLUTION|>--- conflicted
+++ resolved
@@ -255,15 +255,6 @@
         ids, images, labels = batch
 
         # HACK(memben): We'll allow this for now, but we should correct it later
-<<<<<<< HEAD
-        if torch.is_tensor(labels[0]):
-            flat_labels = torch.cat(labels, dim=0)  # type: ignore
-        else:
-            # NOTE(memben): this is the expected shape
-            flat_labels = torch.cat([torch.Tensor(d) for d in zip(*labels)], dim=0)  # type: ignore
-
-        vec = torch.cat(images, dim=0)
-=======
         if torch.is_tensor(labels[0]):  # type: ignore
             flat_labels = torch.cat(labels, dim=0)  # type: ignore
             vec = torch.cat(images, dim=0)  # type: ignore
@@ -273,7 +264,6 @@
             flat_labels = torch.cat([torch.Tensor(d) for d in zip(*labels)], dim=0)
             # transform ((a1: Tensor, p1: Tensor, n1: Tensor), (a2, p2, n2)) to (a1, a2, p1, p2, n1, n2)
             vec = torch.stack(list(chain.from_iterable(zip(*images))), dim=0)
->>>>>>> a2242276
         embeddings = self.forward(vec)
 
         loss, pos_dist, neg_dist = self.loss_module_train(embeddings, flat_labels)  # type: ignore
@@ -307,24 +297,7 @@
         # NOTE(rob2u): will get flushed by W&B Callback on val epoch end.
 
     # TODO(memben): ATTENTION: type hints NOT correct, only for SSL
-<<<<<<< HEAD
     def validation_step(self, batch: gtypes.NletBatch, batch_idx: int, dataloader_idx: int = 0) -> torch.Tensor:
-        ids, images, labels = batch  # embeddings either (ap, a, an, n) or (a, p, n)
-        n_anchors = len(images[0])
-        vec = torch.cat(images, dim=0)
-
-        # HACK(memben): We'll allow this for now, but we should correct it later
-        if torch.is_tensor(labels[0]):
-            flat_labels = torch.cat(labels, dim=0)  # type: ignore
-        else:
-            # NOTE(memben): this is the expected shape
-            flat_labels = torch.cat([torch.Tensor(d) for d in zip(*labels)], dim=0)  # type: ignore
-
-        flat_ids = [id for nlet in ids for id in nlet]
-        embeddings = self.forward(vec)
-        self.add_validation_embeddings(flat_ids[:n_anchors], embeddings[:n_anchors], flat_labels[:n_anchors], dataloader_idx)  # type: ignore
-=======
-    def validation_step(self, batch: gtypes.NletBatch, batch_idx: int) -> torch.Tensor:
         ids, images, labels = batch  # embeddings either (ap, a, an, n) or (a, p, n)
         n_anchors = len(images[0])
 
@@ -340,7 +313,6 @@
         flat_ids = [id for nlet in ids for id in nlet]  # TODO(memben): This seems to be wrong for SSL
         embeddings = self.forward(vec)
         self.add_validation_embeddings(flat_ids[:n_anchors], embeddings[:n_anchors], flat_labels[:n_anchors])
->>>>>>> a2242276
         if "softmax" not in self.loss_mode:
             loss, pos_dist, neg_dist = self.loss_module_val(embeddings, flat_labels)  # type: ignore
             self.log(
@@ -371,15 +343,6 @@
             loss_module_val = (
                 self.loss_module_val
                 if not isinstance(self.loss_module_val, L2SPRegularization_Wrapper)
-<<<<<<< HEAD
-                else self.loss_module_val.loss
-            )  # type: ignore
-            num_classes = (
-                self.loss_module_val.num_classes
-                if not isinstance(self.loss_module_val, L2SPRegularization_Wrapper)
-                else self.loss_module_val.loss.num_classes
-            )  # type: ignore
-=======
                 else self.loss_module_val.loss  # type: ignore
             )
             num_classes = (
@@ -387,7 +350,6 @@
                 if not isinstance(self.loss_module_val, L2SPRegularization_Wrapper)
                 else self.loss_module_val.loss.num_classes  # type: ignore
             )
->>>>>>> a2242276
 
             class_weights = torch.zeros(num_classes, self.embedding_size).to(self.device)
             lse = LinearSequenceEncoder()
