import importlib
from typing import Callable, Tuple, Type

import lightning as L
import pandas as pd
import timm
import torch
import torchvision.transforms.v2 as transforms_v2
from print_on_steroids import logger
from torch.optim import AdamW
from torchvision import transforms
from torchvision.models import (
    EfficientNet_V2_L_Weights,
    ResNet18_Weights,
    ResNet50_Weights,
    ResNet152_Weights,
    efficientnet_v2_l,
    resnet18,
    resnet50,
    resnet152,
)
from transformers import ResNetModel

import gorillatracker.type_helper as gtypes
from gorillatracker.losses.arcface_loss import ArcFaceLoss, VariationalPrototypeLearning
from gorillatracker.losses.triplet_loss import get_loss


class BaseModule(L.LightningModule):
    """
    must be subclassed and set self.model = ...
    """

    def __init__(
        self,
        model_name_or_path: str,
        # model_kwargs: dict,
        from_scratch: bool,
        loss_mode: str,
        learning_rate: float,
        weight_decay: float,
        lr_schedule: str,
        warmup_epochs: int,
        lr_decay: float,
        lr_decay_interval: int,
        beta1: float,
        beta2: float,
        epsilon: float = 1e-8,
        save_hyperparameters: bool = True,
        margin: float = 0.5,
        s: float = 64.0,
        delta_t: int = 200,
        mem_bank_start_epoch: int = 2,
        lambda_membank: float = 0.5,
        embedding_size: int = 256,
        batch_size: int = 32,
        num_classes: Tuple[int, int, int] = (0, 0, 0),
    ) -> None:
        super().__init__()

        if save_hyperparameters:
            self.save_hyperparameters(ignore=["save_hyperparameters"])

        self.learning_rate = learning_rate
        self.weight_decay = weight_decay

        # TODO(all): a working learning rate scheduler has to be implemented (
        self.lr_schedule = lr_schedule
        self.warmup_epochs = warmup_epochs
        self.lr_decay = lr_decay
        self.lr_decay_interval = lr_decay_interval
        # )

        self.beta1 = beta1
        self.beta2 = beta2
        self.epsilon = epsilon
        self.margin = margin

        # NOTE: Needs to be set by subclasses, cannot use 'None': triggers mypy.
        # self.model = None
        self.from_scratch = from_scratch
        self.embedding_size = embedding_size

        ##### Create Table embeddings_table
        self.embeddings_table_columns = ["label", "embedding"]
        self.embeddings_table = pd.DataFrame(columns=self.embeddings_table_columns)

        # TODO(rob2u): rename loss mode
        self.loss_module_train = get_loss(
            loss_mode,
            margin=self.margin,
            embedding_size=self.embedding_size,
            batch_size=batch_size,
            delta_t=delta_t,
            s=s,
            num_classes=num_classes[0],
            mem_bank_start_epoch=mem_bank_start_epoch,
            lambda_membank=lambda_membank,
        )
        self.loss_module_val = get_loss(
            loss_mode,
            margin=self.margin,
            embedding_size=self.embedding_size,
            batch_size=batch_size,
            delta_t=delta_t,
            s=s,
            num_classes=num_classes[1],
            mem_bank_start_epoch=mem_bank_start_epoch,
            lambda_membank=lambda_membank,
        )

    def forward(self, x: torch.Tensor) -> torch.Tensor:
        return self.model(x)

    def on_train_epoch_start(self) -> None:
        if (
            isinstance(self.loss_module_train, VariationalPrototypeLearning)
            and self.trainer.current_epoch >= self.loss_module_train.mem_bank_start_epoch
        ):  # TODO
            self.loss_module_train.set_using_memory_bank(True)
            logger.info("Using memory bank")

    def training_step(self, batch: gtypes.NletBatch, batch_idx: int) -> torch.Tensor:
        images, labels = batch
        vec = torch.cat(images, dim=0)
        embeddings = self.forward(vec)
        flat_labels = (
            torch.cat(labels, dim=0) if torch.is_tensor(labels[0]) else [label for group in labels for label in group]  # type: ignore
        )
        loss, pos_dist, neg_dist = self.loss_module_train(embeddings, flat_labels)  # type: ignore
        self.log("train/loss", loss, on_step=True, prog_bar=True, sync_dist=True)
        self.log("train/positive_distance", pos_dist, on_step=True)
        self.log("train/negative_distance", neg_dist, on_step=True)
        return loss

    def add_validation_embeddings(self, anchor_embeddings: torch.Tensor, anchor_labels: gtypes.MergedLabels) -> None:
        # save anchor embeddings of validation step for later analysis in W&B
        embeddings = torch.reshape(anchor_embeddings, (-1, self.embedding_size))
        embeddings = embeddings.cpu()

        assert len(self.embeddings_table_columns) == 2
        data = {
            self.embeddings_table_columns[0]: anchor_labels.tolist()  # type: ignore
            if torch.is_tensor(anchor_labels)  # type: ignore
            else anchor_labels,
            self.embeddings_table_columns[1]: [embedding.numpy() for embedding in embeddings],
        }

        df = pd.DataFrame(data)
        self.embeddings_table = pd.concat([df, self.embeddings_table], ignore_index=True)
        # NOTE(rob2u): will get flushed by W&B Callback on val epoch end.

    def validation_step(self, batch: gtypes.NletBatch, batch_idx: int) -> torch.Tensor:
        images, labels = batch  # embeddings either (ap, a, an, n) oder (a, p, n)
        n_achors = len(images[0])
        vec = torch.cat(images, dim=0)
        flat_labels = (
            torch.cat(labels, dim=0) if torch.is_tensor(labels[0]) else [label for group in labels for label in group]  # type: ignore
        )
        embeddings = self.forward(vec)

<<<<<<< HEAD
        self.add_validation_embeddings(embeddings[:n_achors], flat_labels[:n_achors])  # type: ignore
        if not isinstance(self.loss_module_val, (ArcFaceLoss, VariationalPrototypeLearning)):
            loss, pos_dist, neg_dist = self.loss_module_val(embeddings, flat_labels)  # type: ignore
            self.log("val/loss", loss, on_epoch=True, sync_dist=True, prog_bar=True)
            self.log("val/positive_distance", pos_dist, on_epoch=True)
            self.log("val/negative_distance", neg_dist, on_epoch=True)
            return loss
        else:
            return torch.tensor(0.0)

    def on_validation_epoch_end(self) -> None:  # TODO (rob2u): test + refactor
        # calculate loss after all embeddings have been processed
        if isinstance(self.loss_module_val, (ArcFaceLoss, VariationalPrototypeLearning)):
            logger.info("Calculating loss for all embeddings (%d)", len(self.embeddings_table))

            # get weights for all classes by averaging over all embeddings
            class_weights = torch.zeros(self.loss_module_val.num_classes, self.embedding_size).to(self.device)
            for label in range(self.loss_module_val.num_classes):
                class_weights[label] = torch.tensor(
                    self.embeddings_table[self.embeddings_table["label"] == torch.tensor(label)]["embedding"].tolist()
                ).mean(dim=0)
                if torch.isnan(class_weights[label]).any():
                    class_weights[label] = 0.0

            # calculate loss for all embeddings
            self.loss_module_val.set_weights(class_weights)

            losses = []
            for _, row in self.embeddings_table.iterrows():
                loss, _, _ = self.loss_module_val(
                    torch.tensor(row["embedding"]).unsqueeze(0), torch.tensor(row["label"]).unsqueeze(0)
                )
                losses.append(loss)
            loss = torch.tensor(losses).mean()
            self.log("val/loss", loss, sync_dist=True)

        # clear the table where the embeddings are stored
        self.embeddings_table = pd.DataFrame(columns=self.embeddings_table_columns)  # reset embeddings table
=======
        self.add_validation_embeddings(embeddings[:n_achors], flat_labels[:n_achors], images[0])  # type: ignore
        loss, pos_dist, neg_dist = self.triplet_loss(embeddings, flat_labels)  # type: ignore
        self.log("val/loss", loss, on_step=True, sync_dist=True, prog_bar=True)
        self.log("val/positive_distance", pos_dist, on_step=True)
        self.log("val/negative_distance", neg_dist, on_step=True)
        return loss
>>>>>>> 3688ef72

    def configure_optimizers(self) -> L.pytorch.utilities.types.OptimizerLRSchedulerConfig:
        # TODO(all): add lr_scheduler based on
        #            self.lr_schedule, self.warmup_epochs, self.lr_decay,
        #            self.lr_decay_interval.

        if self.global_rank == 0:
            logger.info(
                f"Using lr: {self.learning_rate}, weight decay: {self.weight_decay} and warmup epochs: {self.warmup_epochs}"
            )

        optimizer = AdamW(
            self.model.parameters(),
            lr=self.learning_rate,
            betas=(self.beta1, self.beta2),
            eps=self.epsilon,
            weight_decay=self.weight_decay,
        )
        return {"optimizer": optimizer}

    @classmethod
    def get_tensor_transforms(cls) -> Callable[[torch.Tensor], torch.Tensor]:
        """
        Please implement this method in your subclass for non-square resizes,
        normalizations, etc. To apply nothing, return the identity function
            `lambda x: x`.
        Note that for square resizes we have the `data_resize_transform` argument
        in the `TrainingArgs` class. This is a special case worth supporting
        because it allows easily switching between little image MNIST and large
        image non-MNIST Datasets. Setting it to `Null` / `None` will give you
        full control here.
        """
        return lambda x: x

    def get_training_transforms(cls) -> Callable[[torch.Tensor], torch.Tensor]:
        """Add your data augmentations here. Function will be called after get_tensor_transforms in the training loop"""
        return lambda x: x


class EfficientNetV2Wrapper(BaseModule):
    def __init__(  # type: ignore
        self,
        **kwargs,
    ) -> None:
        super().__init__(**kwargs)
        is_from_scratch = kwargs.get("from_scratch", False)
        self.model = (
            efficientnet_v2_l()
            if is_from_scratch
            else efficientnet_v2_l(weights=EfficientNet_V2_L_Weights.IMAGENET1K_V1)
        )
        # self.model.classifier = torch.nn.Sequential(
        #     torch.nn.Linear(in_features=self.model.classifier[1].in_features, out_features=self.embedding_size),
        # )
        dropout_p = kwargs.get("dropout_p", 0.0)
        self.model.classifier = torch.nn.Sequential(
            torch.nn.BatchNorm1d(self.model.classifier[1].in_features),
            torch.nn.Dropout(p=dropout_p),
            torch.nn.Linear(in_features=self.model.classifier[1].in_features, out_features=self.embedding_size),
            torch.nn.BatchNorm1d(self.embedding_size),
        )

    @classmethod
    def get_tensor_transforms(cls) -> Callable[[torch.Tensor], torch.Tensor]:
        return transforms_v2.Normalize([0.485, 0.456, 0.406], std=[0.229, 0.224, 0.225])

    @classmethod
    def get_training_transforms(cls) -> Callable[[torch.Tensor], torch.Tensor]:
        return transforms.Compose(
            [
                transforms.RandomErasing(p=0.5, value=(0.707, 0.973, 0.713), scale=(0.02, 0.13)),
                transforms_v2.RandomHorizontalFlip(p=0.5),
            ]
        )


class ConvNeXtV2BaseWrapper(BaseModule):
    def __init__(  # type: ignore
        self,
        **kwargs,
    ) -> None:
        super().__init__(**kwargs)
        self.model = timm.create_model("convnextv2_base", pretrained=not self.from_scratch)
        self.model.reset_classifier(self.embedding_size)

    @classmethod
    def get_tensor_transforms(cls) -> Callable[[torch.Tensor], torch.Tensor]:
        return transforms_v2.Normalize([0.485, 0.456, 0.406], std=[0.229, 0.224, 0.225])

    @classmethod
    def get_training_transforms(cls) -> Callable[[torch.Tensor], torch.Tensor]:
        return transforms.Compose(
            [
                transforms.RandomErasing(p=0.5, value=(0.707, 0.973, 0.713), scale=(0.02, 0.13)),
                transforms_v2.RandomHorizontalFlip(p=0.5),
            ]
        )


class ConvNeXtV2HugeWrapper(BaseModule):
    def __init__(  # type: ignore
        self,
        **kwargs,
    ) -> None:
        super().__init__(**kwargs)
        self.model = timm.create_model("convnextv2_huge", pretrained=not self.from_scratch)
        self.model.reset_classifier(self.embedding_size)

    @classmethod
    def get_tensor_transforms(cls) -> Callable[[torch.Tensor], torch.Tensor]:
        return transforms.Resize((224), antialias=True)


class VisionTransformerWrapper(BaseModule):
    def __init__(  # type: ignore
        self,
        **kwargs,
    ) -> None:
        super().__init__(**kwargs)
        self.model = timm.create_model("vit_large_patch16_224", pretrained=not self.from_scratch)
        self.model.reset_classifier(self.embedding_size)

    @classmethod
    def get_tensor_transforms(cls) -> Callable[[torch.Tensor], torch.Tensor]:
        return transforms_v2.Compose(
            [
                transforms.Resize((224), antialias=True),
                transforms_v2.Normalize([0.485, 0.456, 0.406], std=[0.229, 0.224, 0.225]),
            ]
        )

    @classmethod
    def get_training_transforms(cls) -> Callable[[torch.Tensor], torch.Tensor]:
        return transforms.Compose(
            [
                transforms.RandomErasing(p=0.5, value=(0.707, 0.973, 0.713), scale=(0.02, 0.13)),
                transforms_v2.RandomHorizontalFlip(p=0.5),
            ]
        )


class VisionTransformerDinoV2Wrapper(BaseModule):
    def __init__(  # type: ignore
        self,
        **kwargs,
    ) -> None:
        super().__init__(**kwargs)
        self.model = timm.create_model("vit_large_patch14_dinov2.lvd142m", pretrained=not self.from_scratch)
        self.model.reset_classifier(self.embedding_size)

    @classmethod
    def get_tensor_transforms(cls) -> Callable[[torch.Tensor], torch.Tensor]:
        return transforms_v2.Compose(
            [
                transforms.Resize((518), antialias=True),
                transforms_v2.Normalize([0.485, 0.456, 0.406], std=[0.229, 0.224, 0.225]),
            ]
        )

    @classmethod
    def get_training_transforms(cls) -> Callable[[torch.Tensor], torch.Tensor]:
        return transforms.Compose(
            [
                transforms.RandomErasing(p=0.5, value=(0.707, 0.973, 0.713), scale=(0.02, 0.13)),
                transforms_v2.RandomHorizontalFlip(p=0.5),
            ]
        )


class VisionTransformerClipWrapper(BaseModule):
    def __init__(  # type: ignore
        self,
        **kwargs,
    ) -> None:
        super().__init__(**kwargs)
        self.model = timm.create_model("vit_base_patch16_clip_224.metaclip_2pt5b", pretrained=not self.from_scratch)
        self.model.reset_classifier(self.embedding_size)

    @classmethod
    def get_tensor_transforms(cls) -> Callable[[torch.Tensor], torch.Tensor]:
        return transforms_v2.Compose(
            [
                transforms.Resize((224), antialias=True),
                transforms_v2.Normalize([0.485, 0.456, 0.406], std=[0.229, 0.224, 0.225]),
            ]
        )

    @classmethod
    def get_training_transforms(cls) -> Callable[[torch.Tensor], torch.Tensor]:
        return transforms.Compose(
            [
                transforms.RandomErasing(p=0.5, value=(0.707, 0.973, 0.713), scale=(0.02, 0.13)),
                transforms_v2.RandomHorizontalFlip(p=0.5),
            ]
        )


class ConvNextClipWrapper(BaseModule):
    def __init__(  # type: ignore
        self,
        **kwargs,
    ) -> None:
        super().__init__(**kwargs)
        model_name = "convnext_base.clip_laion2b"
        self.model = (
            timm.create_model(model_name, pretrained=False)
            if kwargs.get("from_scratch", False)
            else timm.create_model(model_name, pretrained=True)
        )
        self.model.head.fc = torch.nn.Sequential(
            torch.nn.Linear(in_features=self.model.head.fc.in_features, out_features=self.embedding_size),
        )

    @classmethod
    def get_tensor_transforms(cls) -> Callable[[torch.Tensor], torch.Tensor]:
        return transforms.Compose(
            [
                transforms.Resize((192), antialias=True),
                transforms_v2.Normalize([0.485, 0.456, 0.406], std=[0.229, 0.224, 0.225]),
            ]
        )

    @classmethod
    def get_training_transforms(cls) -> Callable[[torch.Tensor], torch.Tensor]:
        return transforms.Compose(
            [
                transforms.RandomErasing(p=0.5, value=(0.707, 0.973, 0.713), scale=(0.02, 0.13)),
                transforms_v2.RandomHorizontalFlip(p=0.5),
            ]
        )


class ConvNextWrapper(BaseModule):
    def __init__(  # type: ignore
        self,
        **kwargs,
    ) -> None:
        super().__init__(**kwargs)
        self.model = timm.create_model("convnext_base", pretrained=not self.from_scratch)
        self.model.reset_classifier(self.embedding_size)

    @classmethod
    def get_tensor_transforms(cls) -> Callable[[torch.Tensor], torch.Tensor]:
        return transforms.Compose(
            [
                transforms.Resize((192), antialias=True),
                transforms_v2.Normalize([0.485, 0.456, 0.406], std=[0.229, 0.224, 0.225]),
            ]
        )

    @classmethod
    def get_training_transforms(cls) -> Callable[[torch.Tensor], torch.Tensor]:
        return transforms.Compose(
            [
                transforms.RandomErasing(p=0.5, value=(0.707, 0.973, 0.713), scale=(0.02, 0.13)),
                transforms_v2.RandomHorizontalFlip(p=0.5),
            ]
        )


class SwinV2BaseWrapper(BaseModule):
    def __init__(  # type: ignore
        self,
        **kwargs,
    ) -> None:
        super().__init__(**kwargs)
        swin_model = "swinv2_base_window12_192.ms_in22k"
        self.model = (
            timm.create_model(swin_model, pretrained=False)
            if kwargs.get("from_scratch", False)
            else timm.create_model(swin_model, pretrained=True)
        )
        self.model.head.fc = torch.nn.Sequential(
            torch.nn.Linear(in_features=self.model.head.fc.in_features, out_features=self.embedding_size),
        )

    @classmethod
    def get_tensor_transforms(cls) -> Callable[[torch.Tensor], torch.Tensor]:
        return transforms.Compose(
            [
                transforms.Resize((192), antialias=True),
                transforms_v2.Normalize([0.485, 0.456, 0.406], std=[0.229, 0.224, 0.225]),
            ]
        )

    @classmethod
    def get_training_transforms(cls) -> Callable[[torch.Tensor], torch.Tensor]:
        return transforms.Compose(
            [
                transforms.RandomErasing(p=0.5, value=(0.707, 0.973, 0.713), scale=(0.02, 0.13)),
                transforms_v2.RandomHorizontalFlip(p=0.5),
            ]
        )


class SwinV2LargeWrapper(BaseModule):
    def __init__(  # type: ignore
        self,
        **kwargs,
    ) -> None:
        super().__init__(**kwargs)
        swin_model = "swinv2_large_window12_192.ms_in22k"
        self.model = (
            timm.create_model(swin_model, pretrained=False)
            if kwargs.get("from_scratch", False)
            else timm.create_model(swin_model, pretrained=True)
        )
        self.model.head.fc = torch.nn.Linear(
            in_features=self.model.head.fc.in_features, out_features=self.embedding_size
        )

    @classmethod
    def get_tensor_transforms(cls) -> Callable[[torch.Tensor], torch.Tensor]:
        return transforms.Compose(
            [
                transforms.Resize((192), antialias=True),
                transforms_v2.Normalize([0.485, 0.456, 0.406], std=[0.229, 0.224, 0.225]),
            ]
        )

    @classmethod
    def get_training_transforms(cls) -> Callable[[torch.Tensor], torch.Tensor]:
        return transforms.Compose(
            [
                transforms.RandomErasing(p=0.5, value=(0.707, 0.973, 0.713), scale=(0.02, 0.13)),
                transforms_v2.RandomHorizontalFlip(p=0.5),
            ]
        )


class ResNet18Wrapper(BaseModule):
    def __init__(  # type: ignore
        self,
        **kwargs,
    ) -> None:
        super().__init__(**kwargs)
        self.model = (
            resnet18() if kwargs.get("from_scratch", False) else resnet18(weights=ResNet18_Weights.IMAGENET1K_V1)
        )
        self.model.fc = torch.nn.Linear(in_features=self.model.fc.in_features, out_features=self.embedding_size)

    @classmethod
    def get_tensor_transforms(cls) -> Callable[[torch.Tensor], torch.Tensor]:
        return transforms_v2.Normalize([0.485, 0.456, 0.406], std=[0.229, 0.224, 0.225])

    @classmethod
    def get_training_transforms(cls) -> Callable[[torch.Tensor], torch.Tensor]:
        return transforms.Compose(
            [
                transforms.RandomErasing(p=0.5, value=(0.707, 0.973, 0.713), scale=(0.02, 0.13)),
                transforms_v2.RandomHorizontalFlip(p=0.5),
            ]
        )


class ResNet152Wrapper(BaseModule):
    def __init__(  # type: ignore
        self,
        **kwargs,
    ) -> None:
        super().__init__(**kwargs)
        self.model = (
            resnet152() if kwargs.get("from_scratch", False) else resnet152(weights=ResNet152_Weights.IMAGENET1K_V1)
        )
        self.model.fc = torch.nn.Linear(in_features=self.model.fc.in_features, out_features=self.embedding_size)

    @classmethod
    def get_tensor_transforms(cls) -> Callable[[torch.Tensor], torch.Tensor]:
        return transforms_v2.Normalize([0.485, 0.456, 0.406], std=[0.229, 0.224, 0.225])

    @classmethod
    def get_training_transforms(cls) -> Callable[[torch.Tensor], torch.Tensor]:
        return transforms.Compose(
            [
                transforms.RandomErasing(p=0.5, value=(0.707, 0.973, 0.713), scale=(0.02, 0.13)),
                transforms_v2.RandomHorizontalFlip(p=0.5),
            ]
        )


class ResNet50Wrapper(BaseModule):
    def __init__(  # type: ignore
        self,
        **kwargs,
    ) -> None:
        super().__init__(**kwargs)
        self.model = (
            resnet50() if kwargs.get("from_scratch", False) else resnet50(weights=ResNet50_Weights.IMAGENET1K_V1)
        )
        self.model.fc = torch.nn.Linear(in_features=self.model.fc.in_features, out_features=self.embedding_size)

    @classmethod
    def get_tensor_transforms(cls) -> Callable[[torch.Tensor], torch.Tensor]:
        return transforms_v2.Normalize([0.485, 0.456, 0.406], std=[0.229, 0.224, 0.225])

    @classmethod
    def get_training_transforms(cls) -> Callable[[torch.Tensor], torch.Tensor]:
        return transforms.Compose(
            [
                transforms.RandomErasing(p=0.5, value=(0.707, 0.973, 0.713), scale=(0.02, 0.13)),
                transforms_v2.RandomHorizontalFlip(p=0.5),
            ]
        )


class ResNet50DinoV2Wrapper(BaseModule):
    def __init__(  # type: ignore
        self,
        **kwargs,
    ) -> None:
        super().__init__(**kwargs)
        self.model = ResNetModel.from_pretrained("Ramos-Ramos/dino-resnet-50")
        self.last_linear = torch.nn.Linear(in_features=2048, out_features=self.embedding_size)

    def forward(self, x: torch.Tensor) -> torch.Tensor:
        outputs = self.model(x)
        gap = torch.nn.AdaptiveAvgPool2d((1, 1))
        feature_vector = gap(outputs.last_hidden_state)
        feature_vector = torch.flatten(feature_vector, start_dim=2).squeeze(-1)
        feature_vector = self.last_linear(feature_vector)
        return feature_vector

    @classmethod
    def get_tensor_transforms(cls) -> Callable[[torch.Tensor], torch.Tensor]:
        return transforms_v2.Normalize([0.485, 0.456, 0.406], std=[0.229, 0.224, 0.225])

    @classmethod
    def get_training_transforms(cls) -> Callable[[torch.Tensor], torch.Tensor]:
        return transforms.Compose(
            [
                transforms.RandomErasing(p=0.5, value=(0.707, 0.973, 0.713), scale=(0.02, 0.13)),
                transforms_v2.RandomHorizontalFlip(p=0.5),
            ]
        )


# NOTE(liamvdv): Register custom model backbones here.
custom_model_cls = {
    "EfficientNetV2_Large": EfficientNetV2Wrapper,
    "SwinV2Base": SwinV2BaseWrapper,
    "SwinV2LargeWrapper": SwinV2LargeWrapper,
    "ViT_Large": VisionTransformerWrapper,
    "ResNet18": ResNet18Wrapper,
    "ResNet152": ResNet152Wrapper,
    "ResNet50Wrapper": ResNet50Wrapper,
    "ResNet50DinoV2Wrapper": ResNet50DinoV2Wrapper,
    "ConvNeXtV2_Base": ConvNeXtV2BaseWrapper,
    "ConvNeXtV2_Huge": ConvNeXtV2HugeWrapper,
    "ConvNextWrapper": ConvNextWrapper,
    "ConvNextClipWrapper": ConvNextClipWrapper,
    "VisionTransformerDinoV2": VisionTransformerDinoV2Wrapper,
    "VisionTransformerClip": VisionTransformerClipWrapper,
}


def get_model_cls(model_name: str) -> Type[BaseModule]:
    model_cls = custom_model_cls.get(model_name, None)
    if not model_cls:
        module, cls = model_name.rsplit(".", 1)
        model_cls = getattr(importlib.import_module(module), cls)
    return model_cls<|MERGE_RESOLUTION|>--- conflicted
+++ resolved
@@ -159,8 +159,7 @@
         )
         embeddings = self.forward(vec)
 
-<<<<<<< HEAD
-        self.add_validation_embeddings(embeddings[:n_achors], flat_labels[:n_achors])  # type: ignore
+        self.add_validation_embeddings(embeddings[:n_achors], flat_labels[:n_achors], images[0])  # type: ignore
         if not isinstance(self.loss_module_val, (ArcFaceLoss, VariationalPrototypeLearning)):
             loss, pos_dist, neg_dist = self.loss_module_val(embeddings, flat_labels)  # type: ignore
             self.log("val/loss", loss, on_epoch=True, sync_dist=True, prog_bar=True)
@@ -198,14 +197,6 @@
 
         # clear the table where the embeddings are stored
         self.embeddings_table = pd.DataFrame(columns=self.embeddings_table_columns)  # reset embeddings table
-=======
-        self.add_validation_embeddings(embeddings[:n_achors], flat_labels[:n_achors], images[0])  # type: ignore
-        loss, pos_dist, neg_dist = self.triplet_loss(embeddings, flat_labels)  # type: ignore
-        self.log("val/loss", loss, on_step=True, sync_dist=True, prog_bar=True)
-        self.log("val/positive_distance", pos_dist, on_step=True)
-        self.log("val/negative_distance", neg_dist, on_step=True)
-        return loss
->>>>>>> 3688ef72
 
     def configure_optimizers(self) -> L.pytorch.utilities.types.OptimizerLRSchedulerConfig:
         # TODO(all): add lr_scheduler based on
