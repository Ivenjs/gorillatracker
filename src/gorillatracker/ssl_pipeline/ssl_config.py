--- conflicted
+++ resolved
@@ -7,17 +7,13 @@
 from sqlalchemy.orm import Session
 
 import gorillatracker.type_helper as gtypes
-<<<<<<< HEAD
-from gorillatracker.data.contrastive_sampler import ContrastiveClassSampler, ContrastiveImage, ContrastiveSampler
-=======
-from gorillatracker.ssl_pipeline.contrastive_sampler import (
-    CliqueGraphSampler,
+from gorillatracker.data.contrastive_sampler import (
     ContrastiveClassSampler,
     ContrastiveImage,
     ContrastiveSampler,
+    CliqueGraphSampler,
 )
 from gorillatracker.ssl_pipeline.data_structures import IndexedCliqueGraph, MultiLayerCliqueGraph
->>>>>>> e4fdc4df
 from gorillatracker.ssl_pipeline.dataset import GorillaDatasetKISZ
 from gorillatracker.ssl_pipeline.dataset_splitter import SplitArgs
 from gorillatracker.ssl_pipeline.models import TrackingFrameFeature
@@ -42,13 +38,9 @@
     feature_types: list[str]
     min_confidence: float
     min_images_per_tracking: int
-<<<<<<< HEAD
     split_path: Path
-=======
     width_range: tuple[Optional[int], Optional[int]]
     height_range: tuple[Optional[int], Optional[int]]
-    split_path: str
->>>>>>> e4fdc4df
 
     def get_contrastive_sampler(
         self,
