# NOTE(memben): let's worry about how we parse configs from the yaml file later

import random
from abc import ABC, abstractmethod
from dataclasses import dataclass
from itertools import groupby
from pathlib import Path
from typing import Any

from PIL import Image
from sqlalchemy import create_engine, select
from sqlalchemy.orm import Session

from gorillatracker.ssl_pipeline.data_structures import IndexedCliqueGraph
from gorillatracker.ssl_pipeline.dataset import GorillaDatasetKISZ
from gorillatracker.ssl_pipeline.models import TrackingFrameFeature


@dataclass(frozen=True, order=True)
class ContrastiveImage:
    id: str
    image_path: Path
    class_label: int

    @property
    def image(self) -> Image.Image:
        return Image.open(self.image_path)


class ContrastiveSampler(ABC):
    @abstractmethod
    def __getitem__(self, idx: int) -> ContrastiveImage:
        pass

    @abstractmethod
    def __len__(self) -> int:
        pass

    @abstractmethod
    def positive(self, sample: ContrastiveImage) -> ContrastiveImage:
        """Return a different positive sample from the same class."""
        pass

    @abstractmethod
    def negative(self, sample: ContrastiveImage) -> ContrastiveImage:
        """Return a negative sample from a different class."""
        pass


class ContrastiveClassSampler(ContrastiveSampler):
    """ContrastiveSampler that samples from a set of classes. Negatives are drawn from a uniformly sampled negative class"""

    def __init__(self, classes: dict[Any, list[ContrastiveImage]]) -> None:
        self.classes = classes
        self.class_labels = list(classes.keys())
        self.samples = [sample for samples in classes.values() for sample in samples]
        self.sample_to_class = {sample: label for label, samples in classes.items() for sample in samples}

        assert all([len(samples) > 1 for samples in classes.values()]), "Classes must have at least two samples"
        assert len(self.samples) == len(set(self.samples)), "Samples must be unique"

    def __getitem__(self, idx: int) -> ContrastiveImage:
        return self.samples[idx]

    def __len__(self) -> int:
        return len(self.samples)

    def positive(self, sample: ContrastiveImage) -> ContrastiveImage:
        positive_class = self.sample_to_class[sample]
        positives = [s for s in self.classes[positive_class] if s != sample]
        return random.choice(positives)

    # NOTE(memben): First samples a negative class to ensure a more balanced distribution of negatives,
    # independent of the number of samples per class
    def negative(self, sample: ContrastiveImage) -> ContrastiveImage:
        """Different class is sampled uniformly at random and a random sample from that class is returned"""
        positive_class = self.sample_to_class[sample]
        negative_classes = [c for c in self.class_labels if c != positive_class]
        negative_class = random.choice(negative_classes)
        negatives = self.classes[negative_class]
        return random.choice(negatives)


class CliqueGraphSampler(ContrastiveSampler):
    def __init__(self, graph: IndexedCliqueGraph[ContrastiveImage]):
        self.graph = graph

    def __getitem__(self, idx: int) -> ContrastiveImage:
        return self.graph[idx]

    def __len__(self) -> int:
        return len(self.graph)

    def positive(self, sample: ContrastiveImage) -> ContrastiveImage:
        return self.graph.get_random_clique_member(sample, exclude=[sample])

    def negative(self, sample: ContrastiveImage) -> ContrastiveImage:
        random_adjacent_clique = self.graph.get_random_adjacent_clique(sample)
        return self.graph.get_random_clique_member(random_adjacent_clique)


# TODO(memben): This is only for demonstration purposes. We will need to replace this with a more general solution
def get_random_ssl_sampler(base_path: str) -> ContrastiveClassSampler:
    engine = create_engine(GorillaDatasetKISZ.DB_URI)
    with Session(engine) as session:
        tracked_features = list(
            session.execute(
                select(TrackingFrameFeature)
                .where(
<<<<<<< HEAD
                    TrackingFrameFeature.tracking_frame_feature_id < 100000,
=======
                    TrackingFrameFeature.tracking_frame_feature_id < 1000000,
>>>>>>> a2242276
                    TrackingFrameFeature.cached,
                    TrackingFrameFeature.tracking_id.isnot(None),
                    TrackingFrameFeature.feature_type == "body",
                    TrackingFrameFeature.bbox_width > 100,
                    TrackingFrameFeature.bbox_height > 100,
                )
                .order_by(TrackingFrameFeature.tracking_id)
            )
            .scalars()
            .all()
        )
        contrastive_images = [
            ContrastiveImage(str(f.tracking_frame_feature_id), f.cache_path(Path(base_path)), f.tracking_id)  # type: ignore
            for f in tracked_features
        ]
        groups = groupby(contrastive_images, lambda x: x.class_label)
        classes: dict[Any, list[ContrastiveImage]] = {}
        for group in groups:
            class_label, sample_iter = group
            samples = list(sample_iter)
            if len(samples) > 1:
                classes[class_label] = samples
        return ContrastiveClassSampler(classes)<|MERGE_RESOLUTION|>--- conflicted
+++ resolved
@@ -107,11 +107,7 @@
             session.execute(
                 select(TrackingFrameFeature)
                 .where(
-<<<<<<< HEAD
-                    TrackingFrameFeature.tracking_frame_feature_id < 100000,
-=======
                     TrackingFrameFeature.tracking_frame_feature_id < 1000000,
->>>>>>> a2242276
                     TrackingFrameFeature.cached,
                     TrackingFrameFeature.tracking_id.isnot(None),
                     TrackingFrameFeature.feature_type == "body",
