--- conflicted
+++ resolved
@@ -18,13 +18,7 @@
 
 from sqlalchemy.orm import Session
 
-<<<<<<< HEAD
-from gorillatracker.ssl_pipeline.dataset import GorillaDataset, SSLDataset
-from gorillatracker.ssl_pipeline.feature_mapper import multiprocess_correlate, one_to_one_correlator
-=======
 from gorillatracker.ssl_pipeline.dataset import GorillaDataset, GorillaDatasetSmall, SSLDataset
-from gorillatracker.ssl_pipeline.feature_mapper import multiprocess_correlate_videos
->>>>>>> 27d5bd53
 from gorillatracker.ssl_pipeline.helpers import remove_processed_videos
 from gorillatracker.ssl_pipeline.models import Task, TaskKeyValue, TaskType
 from gorillatracker.ssl_pipeline.queries import load_preprocessed_videos, load_videos
@@ -100,11 +94,7 @@
     videos_to_track = random.sample(video_paths, n_videos)
     max_workers = len(gpu_ids) * max_worker_per_gpu
 
-<<<<<<< HEAD
-    preprocess_videos(videos_to_track, version, sampled_fps, dataset.engine, dataset.metadata_extractor)
-=======
-    preprocess_videos(to_track, version, target_output_fps, dataset.engine, dataset.metadata_extractor)
->>>>>>> 27d5bd53
+    preprocess_videos(videos_to_track, version, target_output_fps, dataset.engine, dataset.metadata_extractor)
 
     create_tasks(session, videos_to_track, version)
 
@@ -128,7 +118,6 @@
             gpu_ids=gpu_ids,
         )
 
-    multiprocess_correlate(one_to_one_correlator, dataset.engine, max_workers)
     multiprocess_visualize(dest_dir, dataset.engine, max_workers)
 
 
@@ -159,7 +148,7 @@
         Path("/workspaces/gorillatracker/video_output"),
         n_videos=20,
         max_worker_per_gpu=10,
-        gpus=[0],
+        gpu_ids=[0],
     )
     dataset.post_setup(version)
 
