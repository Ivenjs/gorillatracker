--- conflicted
+++ resolved
@@ -16,14 +16,8 @@
 from sqlalchemy.exc import IntegrityError, MultipleResultsFound, NoResultFound
 from sqlalchemy.orm import Session
 
-<<<<<<< HEAD
-from gorillatracker.ssl_pipeline.helpers import BoundingBox
+from gorillatracker.ssl_pipeline.helpers import BoundingBox, extract_meta_data_time
 from gorillatracker.ssl_pipeline.models import Base, Camera, Video, VideoFeature
-=======
-from gorillatracker.ssl_pipeline.feature_mapper import Correlator, one_to_one_correlator
-from gorillatracker.ssl_pipeline.helpers import BoundingBox, extract_meta_data_time
-from gorillatracker.ssl_pipeline.models import Base, Video, VideoFeature
->>>>>>> 27d5bd53
 from gorillatracker.ssl_pipeline.queries import get_or_create_camera
 from gorillatracker.ssl_pipeline.video_preprocessor import MetadataExtractor, VideoMetadata
 
@@ -110,24 +104,6 @@
     def __init__(self, db_uri: str = DB_URI) -> None:
         super().__init__(db_uri)
 
-    def setup_database(self) -> None:
-        Base.metadata.create_all(self._engine)
-
-    def setup_cameras(self) -> None:
-        df = pd.read_csv("data/ground_truth/cxl/misc/Kamaras_coorHPF.csv", sep=";", decimal=",")
-        df["Name"] = df["Name"].str.rstrip("x")
-        with Session(self._engine) as session:
-            for _, row in df.iterrows():
-                camera = Camera(name=row["Name"], latitude=row["lat"], longitude=row["long"])
-                session.add(camera)
-            session.commit()
-
-    def feature_models(self) -> list[tuple[Path, dict[str, Any], str]]:
-        return [
-            (Path("models/yolov8n_gorilla_face_45.pt"), self._yolo_base_kwargs, self.FACE_45),
-            (Path("models/yolov8n_gorilla_face_90.pt"), self._yolo_base_kwargs, self.FACE_90),
-        ]
-
     @property
     def video_paths(self) -> list[Path]:
         return GorillaDataset.get_video_paths(self.VIDEO_DIR)
@@ -178,7 +154,9 @@
             for video_name, group_id in video_groups:
                 try:
                     video_id = session.execute(
-                        select(Video.video_id).where((Video.version == version) & (Video.path.endswith(video_name)))
+                        select(Video.video_id).where(
+                            (Video.version == version) & (Video.absolute_path.endswith(video_name))
+                        )
                     ).scalar_one()
                 except NoResultFound:
                     continue
@@ -195,10 +173,10 @@
                     )
                     session.rollback()
 
-    def feature_models(self) -> list[tuple[Path, dict[str, Any], Correlator, str]]:
+    def feature_models(self) -> list[tuple[Path, dict[str, Any], str]]:
         return [
-            (Path("models/yolov8n_gorilla_face_45.pt"), self._yolo_base_kwargs, one_to_one_correlator, self.FACE_45),
-            (Path("models/yolov8n_gorilla_face_90.pt"), self._yolo_base_kwargs, one_to_one_correlator, self.FACE_90),
+            (Path("models/yolov8n_gorilla_face_45.pt"), self._yolo_base_kwargs, self.FACE_45),
+            (Path("models/yolov8n_gorilla_face_90.pt"), self._yolo_base_kwargs, self.FACE_90),
         ]
 
     @staticmethod
@@ -256,6 +234,24 @@
 
     def __init__(self, db_uri: str = DB_URI) -> None:
         super().__init__(db_uri)
+
+    def setup_database(self) -> None:
+        Base.metadata.create_all(self._engine)
+
+    def setup_cameras(self) -> None:
+        df = pd.read_csv("data/ground_truth/cxl/misc/Kamaras_coorHPF.csv", sep=";", decimal=",")
+        df["Name"] = df["Name"].str.rstrip("x")
+        with Session(self._engine) as session:
+            for _, row in df.iterrows():
+                camera = Camera(name=row["Name"], latitude=row["lat"], longitude=row["long"])
+                session.add(camera)
+            session.commit()
+
+    def feature_models(self) -> list[tuple[Path, dict[str, Any], str]]:
+        return [
+            (Path("models/yolov8n_gorilla_face_45.pt"), self._yolo_base_kwargs, self.FACE_45),
+            (Path("models/yolov8n_gorilla_face_90.pt"), self._yolo_base_kwargs, self.FACE_90),
+        ]
 
     @property
     def video_paths(self) -> list[Path]:
