--- conflicted
+++ resolved
@@ -9,11 +9,7 @@
 from sqlalchemy import Select, alias, func, or_, select
 from sqlalchemy.orm import Session, aliased
 
-<<<<<<< HEAD
-from gorillatracker.ssl_pipeline.models import Task, TaskStatus, TaskType, Tracking, TrackingFrameFeature, Video
-=======
-from gorillatracker.ssl_pipeline.models import Camera, ProcessedVideoFrameFeature, Tracking, TrackingFrameFeature, Video
->>>>>>> 0fd48de8
+from gorillatracker.ssl_pipeline.models import Camera, Task, TaskStatus, TaskType, Tracking, TrackingFrameFeature, Video
 
 """
 The helper function `group_by_tracking_id` is not used perse, but it is included here for completeness.
