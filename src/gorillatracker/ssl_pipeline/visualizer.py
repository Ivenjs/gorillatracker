--- conflicted
+++ resolved
@@ -59,13 +59,12 @@
 
     fourcc = cv2.VideoWriter_fourcc(*"mp4v")  # type: ignore
 
-<<<<<<< HEAD
     tracked_frames = groupby_frame(video.tracking_frame_features)
     unique_tracking_ids = {
         feature.tracking_id for frame in tracked_frames.values() for feature in frame if feature.tracking_id is not None
     }
     tracking_id_to_label_map = {id: i + 1 for i, id in enumerate(unique_tracking_ids)}
-    tracked_video = cv2.VideoWriter(str(dest), fourcc, video.sampled_fps, (video.width, video.height))
+    tracked_video = cv2.VideoWriter(str(dest), fourcc, video.output_fps, (video.width, video.height))
     with video_reader(video.path, frame_step=video.frame_step) as source_video:
         for frame in source_video:
             render_on_frame(frame.frame, tracked_frames[frame.frame_nr], tracking_id_to_label_map)
@@ -101,57 +100,4 @@
     for process in processes:
         process.join()
 
-    log.info("Visualizing completed")
-=======
-    with session_cls() as session:
-        video_tracking = load_video(session, video_path, version)
-        tracked_frames = groupby_frame(session.scalars(video_filter(video_tracking.video_id)).all())
-        unique_tracking_ids = {
-            feature.tracking_id
-            for frame in tracked_frames.values()
-            for feature in frame
-            if feature.tracking_id is not None
-        }
-        tracking_id_to_label_map = {id: i + 1 for i, id in enumerate(unique_tracking_ids)}
-        # NOTE: video_tracking is the tracked version of source_video
-        tracked_video = cv2.VideoWriter(
-            str(dest), fourcc, video_tracking.output_fps, (video_tracking.width, video_tracking.height)
-        )
-        with video_reader(video_path, frame_step=video_tracking.frame_step) as source_video:
-            for frame in source_video:
-                render_on_frame(frame.frame, tracked_frames[frame.frame_nr], tracking_id_to_label_map)
-                tracked_video.write(frame.frame)
-            tracked_video.release()
-
-
-_version = None
-_session_cls = None
-
-
-def _init_visualizer(engine: Engine, version: str) -> None:
-    global _version, _session_cls
-    _version = version
-    engine.dispose(
-        close=False
-    )  # https://docs.sqlalchemy.org/en/20/core/pooling.html#using-connection-pools-with-multiprocessing-or-os-fork
-    _session_cls = sessionmaker(bind=engine)
-
-
-def _visualize_video_process(video_path: Path, dest_dir: Path) -> None:
-    global _version, _session_cls
-    assert _session_cls is not None, "Engine not initialized, call _init_visualizer first"
-    assert _version is not None, "Version not initialized, call _init_visualizer instead"
-    visualize_video(video_path, _version, _session_cls, dest_dir / video_path.name)
-
-
-def multiprocess_visualize_video(video_paths: list[Path], version: str, engine: Engine, dest_dir: Path) -> None:
-    with ProcessPoolExecutor(initializer=_init_visualizer, initargs=(engine, version)) as executor:
-        list(
-            tqdm(
-                executor.map(_visualize_video_process, video_paths, [dest_dir] * len(video_paths)),
-                total=len(video_paths),
-                desc="Visualizing videos",
-                unit="video",
-            )
-        )
->>>>>>> 27d5bd53
+    log.info("Visualizing completed")