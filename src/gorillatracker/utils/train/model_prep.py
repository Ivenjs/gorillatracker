from typing import Any, Type

import torch
from lightning.pytorch.loggers.wandb import WandbLogger

from gorillatracker.args import TrainingArgs
from gorillatracker.data.nlet import NletDataModule
from gorillatracker.model import BaseModule
from gorillatracker.utils.wandb_logger import WandbLoggingModule


class ModelConstructor:
    def __init__(self, args: TrainingArgs, model_cls: Type[BaseModule], dm: NletDataModule) -> None:
        self.args = args
        self.model_cls = model_cls
        self.dm = dm
        self.model_args = self.model_args_from_training_args()

    def model_args_from_training_args(self) -> dict[str, Any]:
        args = self.args

        assert not args.use_ssl or isinstance(self.dm, SSLDataModule), "SSLDataModule must be used for SSL training"
        assert "softmax" not in args.loss_mode or not args.use_ssl, "softmax loss not supported for SSL training"

        num_classes_dist = (
            (self.dm.get_ds_stats("train"), self.dm.get_ds_stats("val"), self.dm.get_ds_stats("test"))  # type: ignore
            if not args.use_ssl
            else ((-1, {}), (-1, {}), (-1, {}))
        )
        num_classes = (num_classes_dist[0][0], num_classes_dist[1][0], num_classes_dist[2][0])
        class_distribution = (num_classes_dist[0][1], num_classes_dist[1][1], num_classes_dist[2][1])

        return dict(
            model_name_or_path=args.model_name_or_path,
            from_scratch=args.from_scratch,
            weight_decay=args.weight_decay,
            beta1=args.beta1,
            beta2=args.beta2,
            epsilon=args.epsilon,
            lr_schedule=args.lr_schedule,
            warmup_mode=args.warmup_mode,
            warmup_epochs=args.warmup_epochs,
            max_epochs=args.max_epochs,
            initial_lr=args.initial_lr,
            start_lr=args.start_lr,
            end_lr=args.end_lr,
            stepwise_schedule=args.stepwise_schedule,
            lr_interval=args.val_check_interval,
            margin=args.margin,
            loss_mode=args.loss_mode,
            embedding_size=args.embedding_size,
            batch_size=args.batch_size,
            s=args.s,
            delta_t=args.delta_t,
            mem_bank_start_epoch=args.mem_bank_start_epoch,
            lambda_membank=args.lambda_membank,
<<<<<<< HEAD
            num_classes=(
                (self.dm.get_num_classes("train"), self.dm.get_num_classes("val"), self.dm.get_num_classes("test"))  # type: ignore
                if not args.use_ssl
                else (-1, -1, -1)
            ),
            dataset_names=(self.dm.get_dataset_class_names()),
=======
            num_classes=num_classes,
            class_distribution=class_distribution,
            num_val_dataloaders=(
                1 + len(args.additional_val_dataset_classes) if args.additional_val_dataset_classes else 1
            ),
>>>>>>> e94a9b68
            dropout_p=args.dropout_p,
            accelerator=args.accelerator,
            l2_alpha=args.l2_alpha,
            l2_beta=args.l2_beta,
            path_to_pretrained_weights=args.path_to_pretrained_weights,
            use_wildme_model=args.use_wildme_model,
            k_subcenters=args.k_subcenters,
            use_focal_loss=args.use_focal_loss,
            label_smoothing=args.label_smoothing,
            use_class_weights=args.use_class_weights,
            use_dist_term=args.use_dist_term,
            teacher_model_wandb_link=args.teacher_model_wandb_link,
        )

    def construct(
        self,
        wandb_logging_module: WandbLoggingModule,
        wandb_logger: WandbLogger,
    ) -> BaseModule:
        if self.args.saved_checkpoint_path is not None:
            self.args.saved_checkpoint_path = wandb_logging_module.check_for_wandb_checkpoint_and_download_if_necessary(
                self.args.saved_checkpoint_path, wandb_logger.experiment
            )

            if self.args.resume:  # load weights, optimizer states, scheduler state, ...\
                model = self.model_cls.load_from_checkpoint(self.args.saved_checkpoint_path, save_hyperparameters=False)
                # we will resume via trainer.fit(ckpt_path=...)
            else:  # load only weights
                model = self.model_cls(**self.model_args)
                # torch_load = torch.load(args.saved_checkpoint_path, map_location=torch.device(args.accelerator))
                # model.load_state_dict(torch_load["state_dict"], strict=False)
        else:
            model = self.model_cls(**self.model_args)

        if self.args.compile:
            if not hasattr(torch, "compile"):
                raise RuntimeError(
                    f"The current torch version ({torch.__version__}) does not have support for compile."
                    "Please install torch >= 2.0 or disable compile."
                )
            model = torch.compile(model)
        return model<|MERGE_RESOLUTION|>--- conflicted
+++ resolved
@@ -18,8 +18,7 @@
 
     def model_args_from_training_args(self) -> dict[str, Any]:
         args = self.args
-
-        assert not args.use_ssl or isinstance(self.dm, SSLDataModule), "SSLDataModule must be used for SSL training"
+        # TODO(memben)
         assert "softmax" not in args.loss_mode or not args.use_ssl, "softmax loss not supported for SSL training"
 
         num_classes_dist = (
@@ -54,20 +53,13 @@
             delta_t=args.delta_t,
             mem_bank_start_epoch=args.mem_bank_start_epoch,
             lambda_membank=args.lambda_membank,
-<<<<<<< HEAD
             num_classes=(
                 (self.dm.get_num_classes("train"), self.dm.get_num_classes("val"), self.dm.get_num_classes("test"))  # type: ignore
                 if not args.use_ssl
                 else (-1, -1, -1)
-            ),
+            ), # TODO(memben)
             dataset_names=(self.dm.get_dataset_class_names()),
-=======
-            num_classes=num_classes,
-            class_distribution=class_distribution,
-            num_val_dataloaders=(
-                1 + len(args.additional_val_dataset_classes) if args.additional_val_dataset_classes else 1
-            ),
->>>>>>> e94a9b68
+            # TODO(memben): add dataset for class_distribution here
             dropout_p=args.dropout_p,
             accelerator=args.accelerator,
             l2_alpha=args.l2_alpha,
