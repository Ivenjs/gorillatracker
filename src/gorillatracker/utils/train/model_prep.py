--- conflicted
+++ resolved
@@ -124,14 +124,4 @@
         else:
             model = self.model_cls(**self.model_args)
 
-<<<<<<< HEAD
-        if self.args.compile:
-            if not hasattr(torch, "compile"):
-                raise RuntimeError(
-                    f"The current torch version ({torch.__version__}) does not have support for compile."
-                    "Please install torch >= 2.0 or disable compile."
-                )
-            model = torch.compile(model)  # type: ignore
-=======
->>>>>>> e59fba57
         return model