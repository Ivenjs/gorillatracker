import pandas as pd
import torch
from lightning import Trainer
from PIL import Image
<<<<<<< HEAD
from torch.utils.data import Dataset
from tqdm import tqdm

from gorillatracker.model import BaseModule, get_model_cls
from gorillatracker.train_utils import get_dataset_class
from gorillatracker.type_helper import Label

DataTransforms = Union[Callable[..., Any]]
BBox = Tuple[float, float, float, float]  # x, y, w, h
BBoxFrame = Tuple[int, BBox]  # frame_idx, x, y, w, h
IdFrameDict = Dict[int, List[BBoxFrame]]  # id -> list of frames
IdDict = Dict[int, List[int]]  # id -> list of negatives
JsonDict = Dict[str, List[str]]  # video_name-id -> list of negatives
wandbRun = Any


def get_wandb_api() -> wandb.Api:
    if not hasattr(get_wandb_api, "api"):
        get_wandb_api.api = wandb.Api()  # type: ignore
    return get_wandb_api.api  # type: ignore


def parse_wandb_url(url: str) -> Tuple[str, str, str]:
    assert url.startswith("https://wandb.ai/")
    parsed = urlparse(url)
    assert parsed.netloc == "wandb.ai"
    print(parsed, parsed.path.split("/"), parsed.path)
    parts = parsed.path.strip("/").split(
        "/"
    )  # ['gorillas', 'Embedding-SwinV2-CXL-Open', 'runs', 'fnyvl65k', 'overview']
    entity, project, s_runs, run_id, *rest = parts
    assert (
        s_runs == "runs"
    ), "expect: https://wandb.ai/gorillas/Embedding-SwinV2-CXL-Open/runs/fnyvl65k/overview like format."
    return entity, project, run_id


def get_run(url: str) -> wandbRun:
    # https://docs.wandb.ai/ref/python/run
    entity, project, run_id = parse_wandb_url(url)
    run = get_wandb_api().run(f"{entity}/{project}/{run_id}")  # type: ignore
    return run


def load_model_from_wandb(
    wandb_fullname: str,
    model_cls: Type[BaseModule],
    model_config: Dict[str, Any],
    device: str = "cpu",
    eval_mode: bool = True,
) -> BaseModule:
    api = get_wandb_api()

    artifact = api.artifact(  # type: ignore
        wandb_fullname,
        type="model",
    )
    artifact_dir = artifact.download()
    model = artifact_dir + "/model.ckpt"  # all of our models are saved as model.ckpt
    checkpoint = torch.load(model, map_location=torch.device("cpu"))
    model_state_dict = checkpoint["state_dict"]

    model = model_cls(**model_config)

    if (
        "loss_module_train.prototypes" in model_state_dict or "loss_module_val.prototypes" in model_state_dict
    ):  # necessary because arcface loss also saves prototypes
        model.loss_module_train.prototypes = torch.nn.Parameter(model_state_dict["loss_module_train.prototypes"])
        model.loss_module_val.prototypes = torch.nn.Parameter(model_state_dict["loss_module_val.prototypes"])
        # note the following lines can fail if your model was not trained with the same 'embedding structure' as the current model class
        # easiest fix is to just use the old embedding structure in the model class
    elif (
        "loss_module_train.loss.prototypes" in model_state_dict or "loss_module_val.loss.prototypes" in model_state_dict
    ):
        model.loss_module_train.loss.prototypes = torch.nn.Parameter(
            model_state_dict["loss_module_train.loss.prototypes"]
        )
        model.loss_module_val.loss.prototypes = torch.nn.Parameter(model_state_dict["loss_module_val.loss.prototypes"])
    model.load_state_dict(model_state_dict)

    model.to(device)
    if eval_mode:
        model.eval()
    return model


def get_model_from_run(run, eval_mode: bool = True) -> BaseModule:
    print("Using model from run:", run.name)
    print("Config:", run.config)
    # args = TrainingArgs(**run.config) # NOTE(liamvdv): contains potenially unknown keys / missing keys (e. g. l2_beta)
    args = {
        k: run.config[k]
        for k in (
            # Others:
            "model_name_or_path",
            "dataset_class",
            "data_dir",
            # Model Params:
            "embedding_size",
            "from_scratch",
            "loss_mode",
            "weight_decay",
            "lr_schedule",
            "warmup_mode",
            "warmup_epochs",
            "max_epochs",
            "initial_lr",
            "start_lr",
            "end_lr",
            "beta1",
            "beta2",
            "stepwise_schedule",
            "lr_interval",
            "l2_alpha",
            "l2_beta",
            "path_to_pretrained_weights",
            # NOTE(liamvdv): might need be extended by other keys if model keys change
        )
    }

    print("Loading model from latest checkpoint")
    model_path = get_latest_model_checkpoint(run).qualified_name
    model_cls = get_model_cls(args["model_name_or_path"])
    return load_model_from_wandb(model_path, model_cls=model_cls, model_config=args, eval_mode=eval_mode)
=======
from torch.utils.data import DataLoader
>>>>>>> f8bb4ba2

import gorillatracker.type_helper as gtypes
from gorillatracker.model import BaseModule

<<<<<<< HEAD
def generate_embeddings(model: BaseModule, dataset: Any, device: str = "cuda", batch_size: int = 256, worker: int = 1) -> pd.DataFrame:
    model = model.to(device)
    all_ids = []
    all_embeddings = []
    all_labels = []
    all_inputs = []
    all_label_strings = []
    
    data_loader = torch.utils.data.DataLoader(dataset, batch_size=batch_size, num_workers=worker, shuffle=False)
    
    with torch.no_grad():
        print("Generating embeddings...")
        for batch in tqdm(data_loader):
            ids, imgs, labels = batch
            batch_inputs = imgs.to(device)

            embeddings = model(batch_inputs).cpu()
            for i in range(batch_inputs.size(0)):
                input_img = transforms.ToPILImage()(batch_inputs[i].cpu())
                label_string = dataset.mapping[labels[i].item()] if hasattr(dataset, "mapping") else None
                
                all_ids.append(ids[i])
                all_embeddings.append(embeddings[i].numpy())
                all_labels.append(labels[i].item())
                all_inputs.append(input_img)
                all_label_strings.append(label_string)
                
    df = pd.DataFrame({
        "id": all_ids,
        "embedding": all_embeddings,
        "label": all_labels,
        "input": all_inputs,
        "label_string": all_label_strings
    })
    
    return df

# def generate_embeddings(model: BaseModule, dataset: Any, device: str = "cuda", batch_size: int = 256) -> pd.DataFrame:
#     model = model.to(device)
#     embeddings = []
#     df = pd.DataFrame(columns=["embedding", "label", "input", "label_string"])
#     with torch.no_grad():
#         print("Generating embeddings...")
#         for ids, imgs, labels in tqdm(dataset):
#             if isinstance(imgs, torch.Tensor):
#                 imgs = [imgs]
#                 labels = [labels]

#             batch_inputs = torch.stack(imgs)
#             if batch_inputs.shape[0] != 1:
#                 batch_inputs = batch_inputs.unsqueeze(1)
#             batch_inputs = batch_inputs.to(device)

#             embeddings = model(batch_inputs).cpu()
#             for i in range(len(imgs)):
#                 input_img = transforms.ToPILImage()(batch_inputs[i].cpu())
#                 df = pd.concat(
#                     [
#                         df,
#                         pd.DataFrame(
#                             {
#                                 "id": [ids],
#                                 "embedding": [embeddings[i]],
#                                 "label": [labels[i]],
#                                 "input": [input_img],
#                                 "label_string": [dataset.mapping[labels[i]]] if hasattr(dataset, "mapping") else None,
#                             }
#                         ),
#                     ]
#                 )
#     df.reset_index(drop=False, inplace=True)
#     return df


def get_dataset(
    model: BaseModule,
    partition: Literal["train", "val", "test"],
    data_dir: str,
    dataset_class: str,
    transform: Union[Callable[..., Any], None] = None,
) -> Dataset[Tuple[Any, Label]]:
    cls = get_dataset_class(dataset_class)
    if transform is None:
        transform = transforms.Compose(
=======

def generate_embeddings(
    model: BaseModule, dataloader: DataLoader[gtypes.Nlet]
) -> tuple[list[gtypes.Id], torch.Tensor, torch.Tensor]:
    model.eval()
    model.freeze()
    trainer = Trainer()
    batched_predictions = trainer.predict(model, dataloader)
    ids, embeddings, labels = zip(*batched_predictions)
    flat_ids = [id for sublist in ids for id in sublist]
    concatenated_embeddings = torch.cat(embeddings)
    concatenated_labels = torch.cat(labels)
    return flat_ids, concatenated_embeddings, concatenated_labels


def df_from_predictions(predictions: tuple[list[gtypes.Id], torch.Tensor, torch.Tensor]) -> pd.DataFrame:
    prediction_df = pd.DataFrame(columns=["id", "embedding", "label", "input", "label_string"])
    for id, embedding, label in zip(*predictions):
        input_img = Image.open(id)
        prediction_df = pd.concat(
>>>>>>> f8bb4ba2
            [
                prediction_df,
                pd.DataFrame(
                    {
                        "id": [id],
                        "embedding": [embedding],
                        "label": [label],
                        "input": [input_img],
                        "label_string": [str(label.item())],
                    }
                ),
            ]
        )

<<<<<<< HEAD
    return cls(  # type: ignore
        data_dir=data_dir,
        partition=partition,
        transform=transform,
    )


def get_latest_model_checkpoint(run: wandbRun) -> wandb.Artifact:
    models = [a for a in run.logged_artifacts() if a.type == "model"]
    return max(models, key=lambda a: a.created_at)


def generate_embeddings_from_run(
    run_url: str, outpath: str, dataset_cls: Optional[str] = None, data_dir: Optional[str] = None
) -> pd.DataFrame:
    """
    generate a pandas df that generates embeddings for all images in the dataset partitions train and val.
    stores to DataFrame
    partition, image_path, embedding, label, label_string
    """
    out = Path(outpath)
    is_write = outpath != "-"
    if is_write:
        assert not out.exists(), "outpath must not exist"
        assert out.parent.exists(), "outpath parent must exist"
        assert out.suffix == ".pkl", "outpath must be a pickle file"

    run = get_run(run_url)
    model = get_model_from_run(run)

    if data_dir is None:
        print("Using data_dir from run")
        data_dir = run.config["data_dir"]

    if dataset_cls is None:
        print("Using dataset_class from run")
        dataset_cls = run.config["dataset_class"]

    train_dataset = get_dataset(partition="train", data_dir=data_dir, model=model, dataset_class=dataset_cls)
    val_dataset = get_dataset(partition="val", data_dir=data_dir, model=model, dataset_class=dataset_cls)

    val_df = generate_embeddings(model, val_dataset)
    val_df["partition"] = "val"

    train_df = generate_embeddings(model, train_dataset)
    train_df["partition"] = "train"

    df = pd.concat([train_df, val_df], ignore_index=True)

    print("Embeddings for", len(df), "images generated")

    # store
    if is_write:
        df.to_pickle(outpath)
    print("done")
    return df


def read_embeddings_from_disk(path: str) -> pd.DataFrame:
    return pd.read_pickle(path)
=======
    prediction_df.reset_index(drop=False, inplace=True)
    return prediction_df
>>>>>>> f8bb4ba2
<|MERGE_RESOLUTION|>--- conflicted
+++ resolved
@@ -2,224 +2,11 @@
 import torch
 from lightning import Trainer
 from PIL import Image
-<<<<<<< HEAD
-from torch.utils.data import Dataset
-from tqdm import tqdm
-
-from gorillatracker.model import BaseModule, get_model_cls
-from gorillatracker.train_utils import get_dataset_class
-from gorillatracker.type_helper import Label
-
-DataTransforms = Union[Callable[..., Any]]
-BBox = Tuple[float, float, float, float]  # x, y, w, h
-BBoxFrame = Tuple[int, BBox]  # frame_idx, x, y, w, h
-IdFrameDict = Dict[int, List[BBoxFrame]]  # id -> list of frames
-IdDict = Dict[int, List[int]]  # id -> list of negatives
-JsonDict = Dict[str, List[str]]  # video_name-id -> list of negatives
-wandbRun = Any
-
-
-def get_wandb_api() -> wandb.Api:
-    if not hasattr(get_wandb_api, "api"):
-        get_wandb_api.api = wandb.Api()  # type: ignore
-    return get_wandb_api.api  # type: ignore
-
-
-def parse_wandb_url(url: str) -> Tuple[str, str, str]:
-    assert url.startswith("https://wandb.ai/")
-    parsed = urlparse(url)
-    assert parsed.netloc == "wandb.ai"
-    print(parsed, parsed.path.split("/"), parsed.path)
-    parts = parsed.path.strip("/").split(
-        "/"
-    )  # ['gorillas', 'Embedding-SwinV2-CXL-Open', 'runs', 'fnyvl65k', 'overview']
-    entity, project, s_runs, run_id, *rest = parts
-    assert (
-        s_runs == "runs"
-    ), "expect: https://wandb.ai/gorillas/Embedding-SwinV2-CXL-Open/runs/fnyvl65k/overview like format."
-    return entity, project, run_id
-
-
-def get_run(url: str) -> wandbRun:
-    # https://docs.wandb.ai/ref/python/run
-    entity, project, run_id = parse_wandb_url(url)
-    run = get_wandb_api().run(f"{entity}/{project}/{run_id}")  # type: ignore
-    return run
-
-
-def load_model_from_wandb(
-    wandb_fullname: str,
-    model_cls: Type[BaseModule],
-    model_config: Dict[str, Any],
-    device: str = "cpu",
-    eval_mode: bool = True,
-) -> BaseModule:
-    api = get_wandb_api()
-
-    artifact = api.artifact(  # type: ignore
-        wandb_fullname,
-        type="model",
-    )
-    artifact_dir = artifact.download()
-    model = artifact_dir + "/model.ckpt"  # all of our models are saved as model.ckpt
-    checkpoint = torch.load(model, map_location=torch.device("cpu"))
-    model_state_dict = checkpoint["state_dict"]
-
-    model = model_cls(**model_config)
-
-    if (
-        "loss_module_train.prototypes" in model_state_dict or "loss_module_val.prototypes" in model_state_dict
-    ):  # necessary because arcface loss also saves prototypes
-        model.loss_module_train.prototypes = torch.nn.Parameter(model_state_dict["loss_module_train.prototypes"])
-        model.loss_module_val.prototypes = torch.nn.Parameter(model_state_dict["loss_module_val.prototypes"])
-        # note the following lines can fail if your model was not trained with the same 'embedding structure' as the current model class
-        # easiest fix is to just use the old embedding structure in the model class
-    elif (
-        "loss_module_train.loss.prototypes" in model_state_dict or "loss_module_val.loss.prototypes" in model_state_dict
-    ):
-        model.loss_module_train.loss.prototypes = torch.nn.Parameter(
-            model_state_dict["loss_module_train.loss.prototypes"]
-        )
-        model.loss_module_val.loss.prototypes = torch.nn.Parameter(model_state_dict["loss_module_val.loss.prototypes"])
-    model.load_state_dict(model_state_dict)
-
-    model.to(device)
-    if eval_mode:
-        model.eval()
-    return model
-
-
-def get_model_from_run(run, eval_mode: bool = True) -> BaseModule:
-    print("Using model from run:", run.name)
-    print("Config:", run.config)
-    # args = TrainingArgs(**run.config) # NOTE(liamvdv): contains potenially unknown keys / missing keys (e. g. l2_beta)
-    args = {
-        k: run.config[k]
-        for k in (
-            # Others:
-            "model_name_or_path",
-            "dataset_class",
-            "data_dir",
-            # Model Params:
-            "embedding_size",
-            "from_scratch",
-            "loss_mode",
-            "weight_decay",
-            "lr_schedule",
-            "warmup_mode",
-            "warmup_epochs",
-            "max_epochs",
-            "initial_lr",
-            "start_lr",
-            "end_lr",
-            "beta1",
-            "beta2",
-            "stepwise_schedule",
-            "lr_interval",
-            "l2_alpha",
-            "l2_beta",
-            "path_to_pretrained_weights",
-            # NOTE(liamvdv): might need be extended by other keys if model keys change
-        )
-    }
-
-    print("Loading model from latest checkpoint")
-    model_path = get_latest_model_checkpoint(run).qualified_name
-    model_cls = get_model_cls(args["model_name_or_path"])
-    return load_model_from_wandb(model_path, model_cls=model_cls, model_config=args, eval_mode=eval_mode)
-=======
 from torch.utils.data import DataLoader
->>>>>>> f8bb4ba2
 
 import gorillatracker.type_helper as gtypes
 from gorillatracker.model import BaseModule
 
-<<<<<<< HEAD
-def generate_embeddings(model: BaseModule, dataset: Any, device: str = "cuda", batch_size: int = 256, worker: int = 1) -> pd.DataFrame:
-    model = model.to(device)
-    all_ids = []
-    all_embeddings = []
-    all_labels = []
-    all_inputs = []
-    all_label_strings = []
-    
-    data_loader = torch.utils.data.DataLoader(dataset, batch_size=batch_size, num_workers=worker, shuffle=False)
-    
-    with torch.no_grad():
-        print("Generating embeddings...")
-        for batch in tqdm(data_loader):
-            ids, imgs, labels = batch
-            batch_inputs = imgs.to(device)
-
-            embeddings = model(batch_inputs).cpu()
-            for i in range(batch_inputs.size(0)):
-                input_img = transforms.ToPILImage()(batch_inputs[i].cpu())
-                label_string = dataset.mapping[labels[i].item()] if hasattr(dataset, "mapping") else None
-                
-                all_ids.append(ids[i])
-                all_embeddings.append(embeddings[i].numpy())
-                all_labels.append(labels[i].item())
-                all_inputs.append(input_img)
-                all_label_strings.append(label_string)
-                
-    df = pd.DataFrame({
-        "id": all_ids,
-        "embedding": all_embeddings,
-        "label": all_labels,
-        "input": all_inputs,
-        "label_string": all_label_strings
-    })
-    
-    return df
-
-# def generate_embeddings(model: BaseModule, dataset: Any, device: str = "cuda", batch_size: int = 256) -> pd.DataFrame:
-#     model = model.to(device)
-#     embeddings = []
-#     df = pd.DataFrame(columns=["embedding", "label", "input", "label_string"])
-#     with torch.no_grad():
-#         print("Generating embeddings...")
-#         for ids, imgs, labels in tqdm(dataset):
-#             if isinstance(imgs, torch.Tensor):
-#                 imgs = [imgs]
-#                 labels = [labels]
-
-#             batch_inputs = torch.stack(imgs)
-#             if batch_inputs.shape[0] != 1:
-#                 batch_inputs = batch_inputs.unsqueeze(1)
-#             batch_inputs = batch_inputs.to(device)
-
-#             embeddings = model(batch_inputs).cpu()
-#             for i in range(len(imgs)):
-#                 input_img = transforms.ToPILImage()(batch_inputs[i].cpu())
-#                 df = pd.concat(
-#                     [
-#                         df,
-#                         pd.DataFrame(
-#                             {
-#                                 "id": [ids],
-#                                 "embedding": [embeddings[i]],
-#                                 "label": [labels[i]],
-#                                 "input": [input_img],
-#                                 "label_string": [dataset.mapping[labels[i]]] if hasattr(dataset, "mapping") else None,
-#                             }
-#                         ),
-#                     ]
-#                 )
-#     df.reset_index(drop=False, inplace=True)
-#     return df
-
-
-def get_dataset(
-    model: BaseModule,
-    partition: Literal["train", "val", "test"],
-    data_dir: str,
-    dataset_class: str,
-    transform: Union[Callable[..., Any], None] = None,
-) -> Dataset[Tuple[Any, Label]]:
-    cls = get_dataset_class(dataset_class)
-    if transform is None:
-        transform = transforms.Compose(
-=======
 
 def generate_embeddings(
     model: BaseModule, dataloader: DataLoader[gtypes.Nlet]
@@ -240,7 +27,6 @@
     for id, embedding, label in zip(*predictions):
         input_img = Image.open(id)
         prediction_df = pd.concat(
->>>>>>> f8bb4ba2
             [
                 prediction_df,
                 pd.DataFrame(
@@ -255,68 +41,5 @@
             ]
         )
 
-<<<<<<< HEAD
-    return cls(  # type: ignore
-        data_dir=data_dir,
-        partition=partition,
-        transform=transform,
-    )
-
-
-def get_latest_model_checkpoint(run: wandbRun) -> wandb.Artifact:
-    models = [a for a in run.logged_artifacts() if a.type == "model"]
-    return max(models, key=lambda a: a.created_at)
-
-
-def generate_embeddings_from_run(
-    run_url: str, outpath: str, dataset_cls: Optional[str] = None, data_dir: Optional[str] = None
-) -> pd.DataFrame:
-    """
-    generate a pandas df that generates embeddings for all images in the dataset partitions train and val.
-    stores to DataFrame
-    partition, image_path, embedding, label, label_string
-    """
-    out = Path(outpath)
-    is_write = outpath != "-"
-    if is_write:
-        assert not out.exists(), "outpath must not exist"
-        assert out.parent.exists(), "outpath parent must exist"
-        assert out.suffix == ".pkl", "outpath must be a pickle file"
-
-    run = get_run(run_url)
-    model = get_model_from_run(run)
-
-    if data_dir is None:
-        print("Using data_dir from run")
-        data_dir = run.config["data_dir"]
-
-    if dataset_cls is None:
-        print("Using dataset_class from run")
-        dataset_cls = run.config["dataset_class"]
-
-    train_dataset = get_dataset(partition="train", data_dir=data_dir, model=model, dataset_class=dataset_cls)
-    val_dataset = get_dataset(partition="val", data_dir=data_dir, model=model, dataset_class=dataset_cls)
-
-    val_df = generate_embeddings(model, val_dataset)
-    val_df["partition"] = "val"
-
-    train_df = generate_embeddings(model, train_dataset)
-    train_df["partition"] = "train"
-
-    df = pd.concat([train_df, val_df], ignore_index=True)
-
-    print("Embeddings for", len(df), "images generated")
-
-    # store
-    if is_write:
-        df.to_pickle(outpath)
-    print("done")
-    return df
-
-
-def read_embeddings_from_disk(path: str) -> pd.DataFrame:
-    return pd.read_pickle(path)
-=======
     prediction_df.reset_index(drop=False, inplace=True)
-    return prediction_df
->>>>>>> f8bb4ba2
+    return prediction_df