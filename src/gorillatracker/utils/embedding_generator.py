--- conflicted
+++ resolved
@@ -146,14 +146,9 @@
     models = [a for a in run.logged_artifacts() if a.type == "model"]
     return max(models, key=lambda a: a.created_at)
 
-<<<<<<< HEAD
-def generate_embeddings_from_run(run_url: str, outpath: str) -> pd.DataFrame:
-=======
-
 def generate_embeddings_from_run(
     run_url: str, outpath: str, data_dir: Optional[str] = None, dataset_class: Optional[str] = None
 ) -> pd.DataFrame:
->>>>>>> ba9d717d
     """
     generate a pandas df that generates embeddings for all images in the dataset partitions train and val.
     stores to DataFrame
