from typing import Literal

import torch
import torch.nn.functional as F
from torch import nn
from sklearn.preprocessing import LabelEncoder

eps = 1e-16  # an arbitrary small value to be used for numerical stability tricks

def convert_labels_to_tensor(labels):
    """Convert labels to tensor
    
    Args:
        labels: labels in array-like, e.g., list or numpy array. shape: (batch_size,)
    
    Returns:
        Tensor of labels. shape: (batch_size,). That contains labels from 0 to num_classes - 1.
    """
    if isinstance(labels, torch.Tensor):
        return labels
    
    if labels is None:
        return None
    
    le = LabelEncoder()
    labels = le.fit_transform(labels)
    
    return torch.tensor(labels)

def get_triplet_mask(labels):
    """Compute a mask for valid triplets

    Args:
        labels: Batch of integer labels. shape: (batch_size,)

    Returns:
        Mask tensor to indicate which triplets are actually valid. Shape: (batch_size, batch_size, batch_size)
        A triplet is valid if:
        `labels[i] == labels[j] and labels[i] != labels[k]`
        and `i`, `j`, `k` are different.
    """
    assert torch.is_tensor(labels), "OnlineTripletLoss is currenlty only supported for tensor (numeric) labels" # TODO(rob2u): support string labels
    # step 1 - get a mask for distinct indices

    # shape: (batch_size, batch_size)
    labels = convert_labels_to_tensor(labels)
    batch_size = labels.size()[0]
    indices_equal = torch.eye(batch_size, dtype=torch.bool)
    indices_not_equal = torch.logical_not(indices_equal)
    # shape: (batch_size, batch_size, 1)
    i_not_equal_j = indices_not_equal.unsqueeze(2).repeat(1, 1, batch_size)
    # shape: (batch_size, 1, batch_size)
    i_not_equal_k = indices_not_equal.unsqueeze(1).repeat(1, batch_size, 1)
    # shape: (1, batch_size, batch_size)
    j_not_equal_k = indices_not_equal.unsqueeze(0).repeat(batch_size, 1, 1)
    # Shape: (batch_size, batch_size, batch_size)
    distinct_indices = torch.logical_and(
        torch.logical_and(i_not_equal_j, i_not_equal_k),
        j_not_equal_k,
    )

    # step 2 - get a mask for valid anchor-positive-negative triplets

    # shape: (batch_size, batch_size)
    labels_equal = labels.unsqueeze(0) == labels.unsqueeze(1)
    # shape: (batch_size, batch_size, 1)
    i_equal_j = labels_equal.unsqueeze(2).repeat(1, 1, batch_size)
    # shape: (batch_size, 1, batch_size)
    i_equal_k = labels_equal.unsqueeze(1).repeat(1, batch_size, 1)
    # shape: (batch_size, batch_size, batch_size)

    valid_indices = torch.logical_and(i_equal_j, torch.logical_not(i_equal_k))

    # step 3 - combine two masks
    mask = torch.logical_and(distinct_indices, valid_indices)

    return mask


def get_distance_mask(labels, valid: Literal["pos", "neg"] = "neg"):
    """Compute mask for the calculation of the hardest positive and negative distance

    Args:
        labels: Batch of labels. shape: (batch_size,)
        valid: whether to calculate the mask for positive or negative distances

    Returns:
        Mask tensor to indicate which distances are actually valid negative or positive distances. Shape: (batch_size, batch_size)
        A positive distance is valid if:
        `labels[i] == labels[j] and i != j`
        A negative distance is valid if:
        `labels[i] != labels[j] and i != j`
    """
    labels = convert_labels_to_tensor(labels)
    batch_size = labels.size()[0]
    indices_equal = torch.eye(batch_size, dtype=torch.bool, device=labels.device)
    indices_not_equal = torch.logical_not(indices_equal)

    if valid == "pos":
        labels_equal = labels.unsqueeze(0) == labels.unsqueeze(1)
        mask = torch.logical_and(labels_equal, indices_not_equal)
    elif valid == "neg":
        labels_not_equal = labels.unsqueeze(0) != labels.unsqueeze(1)
        mask = torch.logical_and(labels_not_equal, indices_not_equal)

    return mask


def get_semi_hard_mask(
    labels,
    distance_matrix,
    margin=1.0,
):
    """Compute mask for the calculation of the semi-hard triplet loss

    Args:
        labels: Batch of labels. shape: (batch_size,)
        distance_matrix: Batch of distances. shape: (batch_size, batch_size)

    Returns:
        Mask tensor to indicate which distances are actually valid semi-hard distances. Shape: (batch_size, batch_size, batch_size)
        A distance is semi-hard if:
        `labels[i] == labels[j] and labels[i] != labels[k] and distance_matrix[i][j] < distance_matrix[i][k]`
    """
    assert torch.is_tensor(labels), "TODO(rob2u): implement OnlineTripletLoss for non-tensor (numeric) labels"
    # filter out all where the distance to a negative is smaller than the max distance to a positive
    labels = convert_labels_to_tensor(labels)
    batch_size = labels.size()[0]
    indices_equal = torch.eye(batch_size, dtype=torch.bool, device=labels.device)
    indices_not_equal = torch.logical_not(indices_equal)
    labels_equal = labels.unsqueeze(0) == labels.unsqueeze(1)
    labels_not_equal = labels.unsqueeze(0) != labels.unsqueeze(1)

    distance_matrix_pos = distance_matrix * torch.logical_and(labels_equal, indices_not_equal).float()
    distance_matrix_neg = distance_matrix * torch.logical_and(labels_not_equal, indices_not_equal).float()

    # filter out all points where the distance to a negative is smaller than the max distance to a positive
    distance_difference = distance_matrix_pos.unsqueeze(2).repeat(1, 1, batch_size) - distance_matrix_neg.unsqueeze(
        1
    ).repeat(
        1, batch_size, 1
    )  # shape: (anchor: batch_size,positive: batch_size, negative: batch_size)

    # filter out all points where the distance to a negative is smaller than the max distance to a positive

    distance_difference = torch.nn.functional.relu(
        distance_difference
    )  # now only the triplets where dist_pos < dist_neg are left
    mask = get_triplet_mask(labels)
    semi_hard_mask = distance_matrix > 0.0
    semi_hard_mask = semi_hard_mask.to(mask.device)

    return torch.logical_and(mask, semi_hard_mask)

    # mask = torch.logical_not(get_triplet_mask(labels))
    # distance_matrix = distance_matrix + (mask.float() * (1 / eps))

    # print(distance_matrix)
    # # get the minimum for each anchor positive pair
    # min_distance_anchor_neg, min_distance_indices_anchor_neg = torch.min(
    #     distance_matrix, dim=2
    # )  # take the hardest negative for anchor positive pair
    # # get the minimum for each anchor
    # _, min_distance_indices_anchor = torch.min(min_distance_anchor_neg, dim=1)  # take the hardest negative for an anchor itself

    # hardest_neg_mask = torch.zeros(len(labels), len(labels), len(labels))
    # hardest_neg_mask[
    #     torch.arange(len(labels)),
    #     min_distance_indices_anchor,
    #     min_distance_indices_anchor_neg[torch.arange(len(labels)), min_distance_indices_anchor],
    # ] = 1

    # print(hardest_neg_mask)
    # hardest_neg_mask = hardest_neg_mask.to(mask.device)
    # # combine with base mask
    # return torch.logical_and(hardest_neg_mask, mask)


def euclidean_distance_matrix(embeddings):
    """Efficient computation of Euclidean distance matrix

    Args:
    x: Input tensor of shape (batch_size, embedding_dim)

    Returns:
    Distance matrix of shape (batch_size, batch_size)
    """
    # step 1 - compute the dot product

    # shape: (batch_size, batch_size)
    dot_product = torch.mm(embeddings, embeddings.t())

    # step 2 - extract the squared Euclidean norm from the diagonal

    # shape: (batch_size,)
    squared_norm = torch.diag(dot_product)

    # step 3 - compute squared Euclidean distances

    # shape: (batch_size, batch_size)
    distance_matrix = F.relu(squared_norm.unsqueeze(0) - 2 * dot_product + squared_norm.unsqueeze(1))

    # step 4 - compute the non-squared distances

    # handle numerical stability
    # derivative of the square root operation applied to 0 is infinite
    # we need to handle by setting any 0 to eps
    mask = (distance_matrix == 0.0).float()

    # use this mask to set indices with a value of 0 to eps
    distance_matrix_stable = torch.sqrt(distance_matrix + mask * eps) * (1.0 - mask)

    return distance_matrix_stable


class TripletLossOnline(nn.Module):
    """
    TripletLossOnline operates on Quadlets and does batch optimization.
    Inspiration:
        https://arxiv.org/pdf/1503.03832.pdf
        https://towardsdatascience.com/triplet-loss-advanced-intro-49a07b7d8905

    Args:
      margin: Margin value in the Triplet Loss equation
    """

    def __init__(self, margin=1.0, mode: Literal["hard", "semi-hard", "soft"] = "semi-hard"):
        super().__init__()
        self.margin = margin
        self.mode = mode

    def forward(self, embeddings, labels):
        """computes loss value.

        Args:
          embeddings: Batch of embeddings, e.g., output of the encoder. shape: (batch_size, embedding_dim)
          labels: Batch of integer labels associated with embeddings. shape: (batch_size,)

        Returns:
          Scalar loss value.
        """

        # step 1 - get distance matrix
        # shape: (batch_size, batch_size)
        distance_matrix = euclidean_distance_matrix(embeddings)

        # step 2 - compute loss values for all triplets by applying broadcasting to distance matrix

        # shape: (batch_size, batch_size, 1)
        anchor_positive_dists = distance_matrix.unsqueeze(2)
        # shape: (batch_size, 1, batch_size)
        anchor_negative_dists = distance_matrix.unsqueeze(1)
        # get loss values for all possible n^3 triplets
        # shape: (batch_size, batch_size, batch_size)
        triplet_loss = anchor_positive_dists - anchor_negative_dists + self.margin

        # step 3 - filter out invalid or easy triplets by setting their loss values to 0

        # shape: (batch_size, batch_size, batch_size)
        # we only want to keep correct and depending on the mode the hardest or semi-hard triplets
        # therefore we create a mask that is 1 for all valid triplets and 0 for all invalid triplets
        mask = self.get_mask(distance_matrix, anchor_positive_dists, anchor_negative_dists, labels)
        mask.to(triplet_loss.device) # ensure mask is on the same device as triplet_loss
        triplet_loss *= mask

        triplet_loss = F.relu(triplet_loss)

        # step 4 - compute scalar loss value by averaging
        num_losses = torch.sum(mask)
        triplet_loss = triplet_loss.sum() / (num_losses + eps)
        
        # calculate the average positive and negative distance
        anchor_positive_dist_sum = (anchor_positive_dists.repeat(1, 1, len(labels)) * mask).sum()
        anchor_negative_dist_sum = (anchor_negative_dists.repeat(1, len(labels), 1) * mask).sum()
        anchor_positive_dist_mean = anchor_positive_dist_sum / (num_losses + eps)
        anchor_negative_dist_mean = anchor_negative_dist_sum / (num_losses + eps)     

        # TODO(rob2u): implement positive and negative distance means
<<<<<<< HEAD
        return triplet_loss, anchor_positive_dist_mean, anchor_negative_dist_mean

    def get_mask(self, distance_matrix, anchor_positive_dists, anchor_negative_dists, labels):
        labels = convert_labels_to_tensor(labels)
=======
        todo = torch.tensor(-1, dtype=torch.float32, device=triplet_loss.device)
        return triplet_loss, todo, todo

    def get_mask(self, distance_matrix, anchor_positive_dists, anchor_negative_dists, labels):
        assert torch.is_tensor(labels), "TODO(rob2u): implement OnlineTripletLoss for non-tensor (numeric) labels"
>>>>>>> 4e98e2e0
        mask = get_triplet_mask(labels)

        if self.mode == "hard":  # take only the hardest negative as a negative per anchor
            neg_mask = get_distance_mask(labels, valid="neg")  # get all valid negatives

            # for each anchor compute the min distance to a negative
            _, neg_min_indices = torch.min(
                anchor_negative_dists.squeeze(1) + (((1.0 - neg_mask.int()) * (1 / eps))), dim=1
            )  # TODO find better solution for this

            hard_mask = torch.zeros(len(labels), len(labels), len(labels))
            hard_mask[torch.arange(len(labels)), :, neg_min_indices] = 1
            hard_mask = hard_mask.to(mask.device)
            # combine with base mask
            mask = torch.logical_and(mask, hard_mask)

        elif (
            self.mode == "semi-hard"
        ):  # select the negatives with a bigger distance than the positive but a difference smaller than the margin
            semi_hard_mask = get_semi_hard_mask(labels, distance_matrix)
            # combine with base mask
            semi_hard_mask = semi_hard_mask.to(mask.device)
            mask = torch.logical_and(mask, semi_hard_mask)

        return mask.float()


class TripletLossOffline(nn.Module):
    """
    TripletLossOffline operates on triplets.
    """

    def __init__(self, margin: float = 1.0):
        super().__init__()
        self.margin = margin

    def forward(self, embeddings, labels):
        """
        Compute loss.

        Args:
          embeddings: Batch of embeddings, e.g., output of the encoder. shape: (batch_size, embedding_dim)
          labels: Batch of integer labels associated with embeddings. shape: (batch_size,)

        Returns:
          Scalar loss value.
        """
        # NOTE(rob2u): custom implementation to return pos/neg distances.
        # Offline has 3 chunks, anchors, postives and negatives.
        third = embeddings.size()[0] // 3
        anchors, positives, negatives = embeddings[:third], embeddings[third : 2 * third], embeddings[2 * third :]

        distance_positive = torch.functional.norm(anchors - positives, dim=1)
        distance_negative = torch.functional.norm(anchors - negatives, dim=1)
        losses = torch.relu(distance_positive - distance_negative + self.margin).mean()
        return losses.mean(), distance_positive.mean(), distance_negative.mean()


def get_triplet_loss(loss_mode: str, margin: float):
    loss_modes = {
        "online/hard": TripletLossOnline(margin=margin, mode="hard"),
        "online/semi-hard": TripletLossOnline(margin=margin, mode="semi-hard"),
        "online/soft": TripletLossOnline(margin=margin, mode="soft"),
        "offline": TripletLossOffline(margin=margin),
    }
    return loss_modes[loss_mode]


if __name__ == "__main__":
    # Test TripletLossOnline with example
    batch_size = 4
    embedding_dim = 2
    margin = 1.0
    triplet_loss = TripletLossOnline(margin=margin, mode="hard")
    triplet_loss_soft = TripletLossOnline(margin=margin, mode="soft")
    triplet_loss_semi_hard = TripletLossOnline(margin=margin, mode="semi-hard")
    embeddings = torch.tensor([[1.0], [0.5], [-1.0], [0.0]])
    labels = ["0", "0", "1", "1"]

    loss_manual_1 = torch.relu(  # anchor 1.0 positive 0.5 negative 0.0
        torch.linalg.vector_norm(embeddings[0] - embeddings[1])
        - torch.linalg.vector_norm(embeddings[0] - embeddings[3])
        + margin
    )
    loss_manual_2 = torch.relu(  # anchor 0.5 positive 1.0 negative 0.0
        torch.linalg.vector_norm(embeddings[1] - embeddings[0])
        - torch.linalg.vector_norm(embeddings[1] - embeddings[3])
        + margin
    )
    loss_manual_3 = torch.relu(  # anchor -1.0 positive 0.0 negative 0.5
        torch.linalg.vector_norm(embeddings[2] - embeddings[3])
        - torch.linalg.vector_norm(embeddings[2] - embeddings[1])
        + margin
    )
    loss_manual_4 = torch.relu(  # anchor 0.0 positive -1.0 negative 0.5
        torch.linalg.vector_norm(embeddings[3] - embeddings[2])
        - torch.linalg.vector_norm(embeddings[3] - embeddings[1])
        + margin
    )
    loss_manual = (loss_manual_1 + loss_manual_2 + loss_manual_3 + loss_manual_4) / 4
    loss = triplet_loss(embeddings, labels)
    loss_semi = triplet_loss_semi_hard(embeddings, labels)
    loss_semi_manual = (loss_manual_1 + loss_manual_3) / 4
    print(f"Correct Hard Loss {loss_manual}")
    print(f"Hard Loss {loss}")
    print(f"Correct Semi Hard Loss {loss_semi_manual}")
    print(f"Semi Hard Loss {loss_semi}")<|MERGE_RESOLUTION|>--- conflicted
+++ resolved
@@ -276,18 +276,11 @@
         anchor_negative_dist_mean = anchor_negative_dist_sum / (num_losses + eps)     
 
         # TODO(rob2u): implement positive and negative distance means
-<<<<<<< HEAD
         return triplet_loss, anchor_positive_dist_mean, anchor_negative_dist_mean
 
     def get_mask(self, distance_matrix, anchor_positive_dists, anchor_negative_dists, labels):
         labels = convert_labels_to_tensor(labels)
-=======
-        todo = torch.tensor(-1, dtype=torch.float32, device=triplet_loss.device)
-        return triplet_loss, todo, todo
-
-    def get_mask(self, distance_matrix, anchor_positive_dists, anchor_negative_dists, labels):
-        assert torch.is_tensor(labels), "TODO(rob2u): implement OnlineTripletLoss for non-tensor (numeric) labels"
->>>>>>> 4e98e2e0
+
         mask = get_triplet_mask(labels)
 
         if self.mode == "hard":  # take only the hardest negative as a negative per anchor
