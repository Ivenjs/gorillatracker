--- conflicted
+++ resolved
@@ -41,13 +41,7 @@
         `labels[i] == labels[j] and labels[i] != labels[k]`
         and `i`, `j`, `k` are different.
     """
-<<<<<<< HEAD
-=======
-    assert torch.is_tensor(
-        labels
-    ), "OnlineTripletLoss is currenlty only supported for tensor (numeric) labels"  # TODO(rob2u): support string labels
->>>>>>> 6e119cf1
-    # step 1 - get a mask for distinct indices
+   # step 1 - get a mask for distinct indices
 
     # shape: (batch_size, batch_size)
     labels = convert_labels_to_tensor(labels)
