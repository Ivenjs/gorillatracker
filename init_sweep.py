import os
from typing import Any, Dict, Union

import yaml
from wandb import agent, sweep

<<<<<<< HEAD
# Set your default config
config_path = "./cfgs/swinv2_large_cxl.yml"
# Assuming `config_path` is the path to your YAML config file
assert os.path.isfile(config_path), f"Config file not found at {config_path}"
assert config_path.endswith(".yml") or config_path.endswith(".yaml"), "Config file must be YAML"
config_dict: Dict[str, Union[str, int, float, bool]] = dict()
with open(config_path, "r") as file:
    config_dict = yaml.safe_load(file)

project_name = cast(str, config_dict["project_name"])

assert len(project_name.split("-")) >= 4, "Project name must be of the form <Function>-<Backbone>-<Dataset>-<Set-Type>"

# Define your sweep configuration
sweep_config = {
    "program": "./train.py",  # Note: not the sweep file, but the training script
    "name": project_name,
    "method": "grid",  # Specify the search method (random search in this case)
    "metric": {"goal": "minimize", "name": "val/loss_epoch"},  # Specify the metric to optimize
    "parameters": {
        # "param1": {"min": 1, "max": 10},  # Define parameter search space
        "weight_decay": {"values": [1e-2, 1e-3, 1e-4, 1e-5]},
        "learning_rate": {"values": [1e-3, 1e-4, 1e-5]},
        # Add other parameters as needed
    },
    "command": ["${interpreter}", "${program}", "${args}", "--config_path", config_path],
}
# Initialize the sweep
project_name = "Embedding-SwinV2Large-CXL-Open"
entity = "gorillas"
sweep_id = sweep(sweep=sweep_config, project=project_name, entity=entity)
# Print the sweep ID directly
print(f"SWEEP_PATH={entity}/{project_name}/{sweep_id}")
agent(sweep_id)  # type: ignore
=======

def check_sweep_configs(configs: list[dict[str, Any]]) -> None:
    for config in configs:
        assert (
            len(config["project_name"].split("-")) >= 4
        ), "Project name must be of the form <Function>-<Backbone>-<Dataset>-<Set-Type>"
        get_config(config["config_path"])


def get_config(config_path: str) -> Dict[str, Any]:
    assert os.path.isfile(config_path), f"Config file not found at {config_path}"
    assert config_path.endswith(".yml") or config_path.endswith(".yaml"), "Config file must be YAML"
    config_dict: Dict[str, Union[str, int, float, bool]] = dict()
    with open(config_path, "r") as file:
        config_dict = yaml.safe_load(file)
    return config_dict


def run_sweep(project_name: str, entity: str, config_path: str, parameters: Dict[str, Dict[str, Any]]) -> None:
    sweep_config = {
        "program": "./train.py",  # Note: not the sweep file, but the training script
        "name": project_name,
        "method": "grid",  # Specify the search method (random search in this case)
        "metric": {"goal": "maximize", "name": "val/embeddings/knn/accuracy"},  # Specify the metric to optimize
        "parameters": parameters,
        "command": ["${interpreter}", "${program}", "${args}", "--config_path", config_path],
    }
    sweep_id = sweep(sweep=sweep_config, project=project_name, entity=entity)
    # Print the sweep ID directly
    print(f"SWEEP_PATH={entity}/{project_name}/{sweep_id}")
    agent(sweep_id)  # type: ignore


sweeps = [
    {
        "project_name": "Embedding-Efficientnet-CXL-OpenSet",
        "entity": "gorillas",
        "config_path": "./cfgs/efficientnet_cxl.yml",
        "parameters": {
            "loss_mode": {"values": ["offline/native", "online/soft"]},
            "embedding_size": {"values": [128, 256]},
            "weight_decay": {"values": [0.2, 0.5]},
        },
    },
    {
        "project_name": "Embedding-ConvNeXtV2-CXL-Open",
        "entity": "gorillas",
        "config_path": "./cfgs/convnextv2_cxl.yml",
        "parameters": {
            "loss_mode": {"values": ["offline/native", "online/soft"]},
            "embedding_size": {"values": [128, 256]},
            "weight_decay": {"values": [0.2, 0.5]},
        },
    },
    {
        "project_name": "Embedding-ViT-CXL-OpenSet",
        "entity": "gorillas",
        "config_path": "./cfgs/visiontransformer_cxl.yml",
        "parameters": {
            "loss_mode": {"values": ["offline/native", "online/soft"]},
            "embedding_size": {"values": [128, 256]},
            "weight_decay": {"values": [0.2, 0.5]},
        },
    },
]

check_sweep_configs(sweeps)

for current_sweep in sweeps:
    print(f"Running sweep: {current_sweep['project_name']}")
    try:
        run_sweep(**current_sweep)  # type: ignore
    except Exception as e:
        print(f"Error running sweep: {current_sweep['project_name']}")
        print(e)
        continue
>>>>>>> fb1db5b3
<|MERGE_RESOLUTION|>--- conflicted
+++ resolved
@@ -4,42 +4,6 @@
 import yaml
 from wandb import agent, sweep
 
-<<<<<<< HEAD
-# Set your default config
-config_path = "./cfgs/swinv2_large_cxl.yml"
-# Assuming `config_path` is the path to your YAML config file
-assert os.path.isfile(config_path), f"Config file not found at {config_path}"
-assert config_path.endswith(".yml") or config_path.endswith(".yaml"), "Config file must be YAML"
-config_dict: Dict[str, Union[str, int, float, bool]] = dict()
-with open(config_path, "r") as file:
-    config_dict = yaml.safe_load(file)
-
-project_name = cast(str, config_dict["project_name"])
-
-assert len(project_name.split("-")) >= 4, "Project name must be of the form <Function>-<Backbone>-<Dataset>-<Set-Type>"
-
-# Define your sweep configuration
-sweep_config = {
-    "program": "./train.py",  # Note: not the sweep file, but the training script
-    "name": project_name,
-    "method": "grid",  # Specify the search method (random search in this case)
-    "metric": {"goal": "minimize", "name": "val/loss_epoch"},  # Specify the metric to optimize
-    "parameters": {
-        # "param1": {"min": 1, "max": 10},  # Define parameter search space
-        "weight_decay": {"values": [1e-2, 1e-3, 1e-4, 1e-5]},
-        "learning_rate": {"values": [1e-3, 1e-4, 1e-5]},
-        # Add other parameters as needed
-    },
-    "command": ["${interpreter}", "${program}", "${args}", "--config_path", config_path],
-}
-# Initialize the sweep
-project_name = "Embedding-SwinV2Large-CXL-Open"
-entity = "gorillas"
-sweep_id = sweep(sweep=sweep_config, project=project_name, entity=entity)
-# Print the sweep ID directly
-print(f"SWEEP_PATH={entity}/{project_name}/{sweep_id}")
-agent(sweep_id)  # type: ignore
-=======
 
 def check_sweep_configs(configs: list[dict[str, Any]]) -> None:
     for config in configs:
@@ -115,5 +79,4 @@
     except Exception as e:
         print(f"Error running sweep: {current_sweep['project_name']}")
         print(e)
-        continue
->>>>>>> fb1db5b3
+        continue