from pathlib import Path

import torch
import wandb
from lightning import Trainer, seed_everything
from lightning.pytorch.callbacks import EarlyStopping, LearningRateMonitor, ModelCheckpoint
from print_on_steroids import graceful_exceptions, logger
from simple_parsing import parse
from torchvision.transforms import Compose, Resize

from dlib import CUDAMetricsCallback, WandbCleanupDiskAndCloudSpaceCallback, get_rank, wait_for_debugger  # type: ignore
from gorillatracker.args import TrainingArgs
from gorillatracker.metrics import LogEmbeddingsToWandbCallback
from gorillatracker.model import get_model_cls
from gorillatracker.train_utils import get_data_module
from gorillatracker.utils.wandb_logger import WandbLoggingModule


def main(args: TrainingArgs) -> None:  # noqa: C901
    ########### CUDA checks ###########
    current_process_rank = get_rank()
    logger.config(rank=current_process_rank, print_rank0_only=True)
    if args.accelerator == "cuda":
        num_available_gpus = torch.cuda.device_count()
        if num_available_gpus > args.num_devices:
            logger.warning(
                f"Requested {args.num_devices} GPUs but {num_available_gpus} are available.",
                f"Using first {args.num_devices} GPUs. You should set CUDA_VISIBLE_DEVICES or the docker --gpus flag to the desired GPU ids.",
            )
        # if not torch.cuda.is_available():
        #     logger.error("CUDA is not available, you should change the accelerator with --accelerator cpu|tpu|mps.")
        #     exit(1)
    if current_process_rank == 0 and args.debug:
        wait_for_debugger()  # TODO: look into debugger usage

    args.seed = seed_everything(workers=True, seed=args.seed)

    ############# Construct W&B Logger ##############
    wandb_logging_module = WandbLoggingModule(args)
    wandb_logger = wandb_logging_module.construct_logger()

    #################### Construct dataloaders #################
    model_cls = get_model_cls(args.model_name_or_path)
    model_transforms = model_cls.get_tensor_transforms()
    if args.data_resize_transform is not None:
        model_transforms = Compose([Resize(args.data_resize_transform, antialias=True), model_transforms])
    dm = get_data_module(
        args.dataset_class,
        str(args.data_dir),
        args.batch_size,
        args.loss_mode,
        args.video_data,
        model_transforms,
        model_cls.get_training_transforms(),  # type: ignore
    )

    ################# Construct model ##############

    # Resume from checkpoint if specified
    model_args = dict(
        model_name_or_path=args.model_name_or_path,
        from_scratch=args.from_scratch,
        weight_decay=args.weight_decay,
        beta1=args.beta1,
        beta2=args.beta2,
        epsilon=args.epsilon,
        lr_schedule=args.lr_schedule,
        warmup_mode=args.warmup_mode,
        warmup_epochs=args.warmup_epochs,
        max_epochs=args.max_epochs,
        initial_lr=args.initial_lr,
        start_lr=args.start_lr,
        end_lr=args.end_lr,
        stepwise_schedule=args.stepwise_schedule,
        lr_interval=args.val_check_interval,
        margin=args.margin,
        loss_mode=args.loss_mode,
        embedding_size=args.embedding_size,
        batch_size=args.batch_size,
        s=args.s,
        delta_t=args.delta_t,
        mem_bank_start_epoch=args.mem_bank_start_epoch,
        lambda_membank=args.lambda_membank,
        num_classes=(
            (dm.get_num_classes("train"), dm.get_num_classes("val"), dm.get_num_classes("test"))
            if not args.video_data
            else (-1, -1, -1)
        ),
        dropout_p=args.dropout_p,
        accelerator=args.accelerator,
        l2_alpha=args.l2_alpha,
        l2_beta=args.l2_beta,
        path_to_pretrained_weights=args.path_to_pretrained_weights,
    )

    if args.saved_checkpoint_path is not None:
        args.saved_checkpoint_path = wandb_logging_module.check_for_wandb_checkpoint_and_download_if_necessary(
            args.saved_checkpoint_path, wandb_logger.experiment
        )

        if args.resume:  # load weights, optimizer states, scheduler state, ...\
            model = model_cls.load_from_checkpoint(args.saved_checkpoint_path, save_hyperparameters=False)
            # we will resume via trainer.fit(ckpt_path=...)
        else:  # load only weights
            model = model_cls(**model_args)  # type: ignore
            torch_load = torch.load(args.saved_checkpoint_path, map_location=torch.device(args.accelerator))
            model.load_state_dict(torch_load["state_dict"], strict=False)
    else:
        model = model_cls(**model_args)  # type: ignore

    # https://pytorch.org/docs/stable/generated/torch.set_float32_matmul_precision.html#torch.set_float32_matmul_precision
    torch.set_float32_matmul_precision("high")

    if args.compile:
        if not hasattr(torch, "compile"):
            raise RuntimeError(
                f"The current torch version ({torch.__version__}) does not have support for compile."
                "Please install torch >= 2.0 or disable compile."
            )
        model = torch.compile(model)

    #################### Construct dataloaders & trainer #################
    model_transforms = model.get_tensor_transforms()
    if args.data_resize_transform is not None:
        model_transforms = Compose([Resize(args.data_resize_transform, antialias=True), model_transforms])
    dm = get_data_module(
        args.dataset_class,
        str(args.data_dir),
        args.batch_size,
        args.loss_mode,
        args.video_data,
        model_transforms,
        model.get_training_transforms(),
    )
    lr_monitor = LearningRateMonitor(logging_interval="epoch")

    embeddings_logger_callback = LogEmbeddingsToWandbCallback(
        every_n_val_epochs=args.embedding_save_interval,
        knn_with_train=args.knn_with_train,
        wandb_run=wandb_logger.experiment,
        dm=dm,
    )

    wandb_disk_cleanup_callback = WandbCleanupDiskAndCloudSpaceCallback(
        cleanup_local=True, cleanup_online=False, size_limit=20
    )
    checkpoint_callback = ModelCheckpoint(
        filename="snap-{epoch}-samples-loss-{val/loss:.2f}",
        monitor="val/loss",
        mode="min",
        auto_insert_metric_name=False,
        every_n_epochs=int(args.save_interval),
    )

    early_stopping = EarlyStopping(
        monitor="val/loss",
        mode="min",
        min_delta=args.min_delta,
        patience=args.early_stopping_patience,
    )

    callbacks = [
        checkpoint_callback,
        wandb_disk_cleanup_callback,
        lr_monitor,
        early_stopping,
        embeddings_logger_callback,
    ]
    if args.accelerator == "cuda":
        callbacks.append(CUDAMetricsCallback())

    # Initialize trainer
    trainer = Trainer(
        max_epochs=args.max_epochs,
        val_check_interval=args.val_check_interval,
        devices=args.num_devices,
        accelerator=args.accelerator,
        strategy=str(args.distributed_strategy),
        logger=wandb_logger,
        deterministic=args.force_deterministic,
        callbacks=callbacks,
        precision=args.precision,
        gradient_clip_val=args.grad_clip,
        log_every_n_steps=24,
        # accumulate_grad_batches=args.gradient_accumulation_steps,
        fast_dev_run=args.fast_dev_run,
        profiler=args.profiler,
        inference_mode=not args.compile,  # inference_mode for val/test and PyTorch 2.0 compiler don't like each other
        # reload_dataloaders_every_n_epochs=1,
    )

    if current_process_rank == 0:
        logger.info(
            f"Total optimizer epochs: {args.max_epochs} | "
            f"Model Log Frequency: {args.save_interval} | "
            f"Effective batch size: {args.batch_size} | "
        )

    ########### Start val & train loop ###########
    if args.val_before_training and not args.resume:
        # TODO: we could use a new trainer with Trainer(devices=1, num_nodes=1) to prevent samples from possibly getting replicated with DistributedSampler here.
        logger.info(f"Rank {current_process_rank} | Validation before training...")
        val_result = trainer.validate(model, dm)
        print(val_result)
        if args.only_val:
            exit(0)

    logger.info(f"Rank {current_process_rank} | Starting training...")
    trainer.fit(model, dm, ckpt_path=args.saved_checkpoint_path if args.resume else None)

    if trainer.interrupted:
        logger.warning("Detected keyboard interrupt, trying to save latest checkpoint...")
    else:
        logger.success("Fit complete")

    if current_process_rank == 0:
        logger.info("Trying to save checkpoint....")
        assert checkpoint_callback.dirpath is not None
        save_path = str(Path(checkpoint_callback.dirpath) / "last_model_ckpt.ckpt")
        trainer.save_checkpoint(save_path)

        if args.save_model_to_wandb:
            logger.info("Collecting PL checkpoint for wandb...")
            artifact = wandb.Artifact(name=f"model-{wandb_logger.experiment.id}", type="model")
            artifact.add_file(save_path, name="model.ckpt")

            logger.info("Pushing to wandb...")
            aliases = ["train_end", "latest"]
            wandb_logger.experiment.log_artifact(artifact, aliases=aliases)

            logger.success("Saving finished!")


if __name__ == "__main__":
    print("Starting training script...")
<<<<<<< HEAD
    config_path = "./cfgs/efficientnetrwm_cxl.yml"
=======
    config_path = "./cfgs/swinv2_cxl.yml"
>>>>>>> edf4b44e
    parsed_arg_groups = parse(TrainingArgs, config_path=config_path)

    # parses the config file as default and overwrites with command line arguments
    # therefore allowing sweeps to overwrite the defaults in config file
    current_process_rank = get_rank()
    with graceful_exceptions(extra_message=f"Rank: {current_process_rank}"):
        main(parsed_arg_groups)<|MERGE_RESOLUTION|>--- conflicted
+++ resolved
@@ -233,11 +233,7 @@
 
 if __name__ == "__main__":
     print("Starting training script...")
-<<<<<<< HEAD
-    config_path = "./cfgs/efficientnetrwm_cxl.yml"
-=======
     config_path = "./cfgs/swinv2_cxl.yml"
->>>>>>> edf4b44e
     parsed_arg_groups = parse(TrainingArgs, config_path=config_path)
 
     # parses the config file as default and overwrites with command line arguments
