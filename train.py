--- conflicted
+++ resolved
@@ -10,31 +10,12 @@
 from dlib import CUDAMetricsCallback, WandbCleanupDiskAndCloudSpaceCallback, get_rank, wait_for_debugger
 from gorillatracker.args import TrainingArgs
 from gorillatracker.metrics import LogEmbeddingsToWandbCallback
-<<<<<<< HEAD
-from model import get_model_cls
-
-WANDB_PROJECT = "CXL-ConvNeXt"
-WANDB_ENTITY = "gorillas"
-
-def get_data_module_class(module: str, online: bool = True):
-    parent = QuadletDataModule if online else TripletDataModule
-    mod = importlib.import_module(module)
-    for symbol_name in dir(mod):
-        v = getattr(mod, symbol_name)
-        # Check if the symbol is a subclass of the given class
-        if issubclass(v, parent) and v is not parent:
-            print(f"Selected DataModule: {v}")
-            return v
-
-def main(args: TrainingArgs):
-=======
 from gorillatracker.model import get_model_cls
 from gorillatracker.train_utils import get_data_module
 from gorillatracker.utils.wandb_logger import WandbLoggingModule
 
 
 def main(args: TrainingArgs):  # noqa: C901
->>>>>>> e1cdab2e
     ########### CUDA checks ###########
     current_process_rank = get_rank()
     logger.config(rank=current_process_rank, print_rank0_only=True)
