--- conflicted
+++ resolved
@@ -62,11 +62,7 @@
 batch_size: 64                  # Training batch size
 grad_clip: 1.0                  # Gradient clipping value
 gradient_accumulation_steps: 1  # Gradient accumulation steps
-<<<<<<< HEAD
-max_epochs: 1                  # Training goal (large number)
-=======
 max_epochs: 20                  # Training goal (large number)
->>>>>>> cc79787d
 val_before_training: True       # Perform validation before training
 only_val: False                 # Perform only validation
 
