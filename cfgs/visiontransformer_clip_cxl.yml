--- conflicted
+++ resolved
@@ -38,11 +38,7 @@
 delta_t: 50                    # Delta t for the vpl loss
 mem_bank_start_epoch: 10         # Epoch to start using the memory bank
 lambda_membank: 0.5            # Lambda for the memory bank loss
-<<<<<<< HEAD
-loss_mode: "offline/native"        # Loss mode (e.g., "softmax", "triplet", "softmax/triplet", "softmax/vpl", "triplet/vpl", "softmax/triplet/vpl")
-=======
 loss_mode: "offline/native"        # Loss modes are "offline", "offline/native", "online/soft", "online/semi-hard", "online/hard", "softmax/arcface" and "softmax/vpl"
->>>>>>> bc37b2f0
 
 
 learning_rate: 1e-4            # Learning rate
