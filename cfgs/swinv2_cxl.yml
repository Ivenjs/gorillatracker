--- conflicted
+++ resolved
@@ -12,11 +12,7 @@
 # Model and Training Arguments
 
 project_name: "Embedding-SwinV2-CXL-Open" # WandB project name form: <Function>-<Backbone>-<Dataset>-<Set-Type> eg. Embedding-ResNet50-CXL-Open
-<<<<<<< HEAD
 run_name: "143-explore-regularisierung-l2sp" # Name for this training run form: <Issue Number>-<Purpose> eg. #123-testing-new-data
-=======
-run_name: "115-run-exploratory-sweeps-low-learning-rate-different-modes" # Name for this training run form: <Issue Number>-<Purpose> eg. #123-testing-new-data
->>>>>>> fb1db5b3
 wandb_tags: ["sweep"]            # WandB tags for experiment tracking
 model_name_or_path: "SwinV2Base"  # Model name or path 
 saved_checkpoint_path: Null       # Path to a saved model checkpoint (if resuming)
