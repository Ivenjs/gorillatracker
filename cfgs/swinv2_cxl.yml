# Device Arguments

accelerator: cuda               # Device accelerator (e.g., "cuda" for GPU)
num_devices: 1                  # Number of devices (GPUs) to use
distributed_strategy: "auto"    # Distributed training strategy (if applicable)
force_deterministic: True      # Force deterministic behavior
precision: 32            # Training precision (e.g., "bf16-mixed")
compile: False                  # Compile the model for faster execution
<<<<<<< HEAD
workers: 1                     # Number of workers for data loading
=======
workers: 8                     # Number of workers for data loading
>>>>>>> f8bb4ba2


# Model and Training Arguments

<<<<<<< HEAD
project_name: "Embedding-SwinV2-CXL-Open"  # WandB project name form: <Function>-<Backbone>-<Dataset>-<Set-Type> eg. Embedding-ResNet50-CXL-Open
run_name: "999-clustering-models" # Name for this training run form: <Issue Number>-<Purpose> eg. #123-testing-new-data
=======
project_name: "Embedding-SwinV2Base-CXL-Open"  # WandB project name form: <Function>-<Backbone>-<Dataset>-<Set-Type> eg. Embedding-ResNet50-CXL-Open
run_name: "452-better-eval-hardpositives_noquadlets" # Name for this training run form: <Issue Number>-<Purpose> eg. #123-testing-new-data
>>>>>>> f8bb4ba2
wandb_tags: []            # WandB tags for experiment tracking
model_name_or_path: "SwinV2Base"  # Model name or path 
saved_checkpoint_path: Null       # Path to a saved model checkpoint (if resuming)
resume: False                     # Resume training from a saved checkpoint can also be a wandb path (wandb:model_id:tag)
fast_dev_run: False               # Enable fast development run
profiler: Null                    # Profiler to use (e.g., "simple", "advanced", "pytorch")
offline: False                    # Enable offline mode for WandB
data_preprocessing_only: False    # Run only data preprocessing
seed: 42                          # Random seed for reproducibility
debug: False                      # Enable debug mode
from_scratch: False               # Train the model from scratch
early_stopping_patience: 15        # Early stopping patience (number of epochs)
embedding_size: 256
dropout_p: 0.32

# Optimizer Arguments
weight_decay: 1.0               # Weight decay if l2sp regularisation is used this is set to 0.0
beta1: 0.9                      # Adam optimizer's beta1 parameter
beta2: 0.999                    # Adam optimizer's beta2 parameter
epsilon: 1e-7                   # Adam optimizer's epsilon

# L2SP Arguments
l2_alpha: 0.1                       # Alpha for the l2sp loss - 0.1
l2_beta: 0.01                       # Beta for the l2sp loss - 0.01
path_to_pretrained_weights: "pretrained_weights/swinv2_base.pth"   # Path to the pretrained weights for the l2sp loss

margin: 1.0                         # Margin for the contrastive loss (triplet loss)
s: 64.0                             # Scale for the softmax losses 
<<<<<<< HEAD
delta_t: 50                         # Delta t for the vpl loss
mem_bank_start_epoch: 10            # Epoch to start using the memory bank
lambda_membank: 0.5                 # Lambda for the memory bank loss
loss_mode: "online/soft"         # Loss modes are "offline", "offline/native", "online/soft", "online/semi-hard", "online/hard", "softmax/arcface" and "softmax/vpl". 
                                    # Each loss is availible with l2sp regularisation just add /l2sp to the loss mode

=======
# delta_t: 50                         # Delta t for the vpl loss
# mem_bank_start_epoch: 10            # Epoch to start using the memory bank
# lambda_membank: 0.5                 # Lambda for the memory bank loss
# k_subcenters: 1
# use_focal_loss: False                # Use focal loss
# use_class_weights: False                # Use class weights for the loss
# use_dist_term: True                     # Use the distance term for the loss
# use_inbatch_mixup: True                 # Use in batch mixup
# label_smoothing: 0.05                # Label smoothing value
loss_mode: "softmax/arcface/l2sp"          # Loss modes are "offline", "offline/native", "online/soft", "online/semi-hard", "online/hard", "softmax/arcface" and "softmax/vpl". Each loss is availible with l2sp regularisation just add /l2sp to the loss mode
>>>>>>> f8bb4ba2

lr_schedule: "cosine"           # Learning rate schedule (e.g., "linear", "cosine", "exponential", "reduce_on_plateau") TODO: add 
warmup_mode: "cosine"           # Warmup mode (e.g., "linear", "cosine", "exponential", "constant")
warmup_epochs: 5               # Number of warmup epochs (if 0 no warmup is performed)
initial_lr: 1e-5                # Initial learning rate before warmup(must be > 0.0)
start_lr: 1e-5                  # Learning Rate after warmup at the beginning of 'normal' scheduling
end_lr: 1e-7                    # End learning rate (for the learning rate schedule -> cosine learning rate schedule)


<<<<<<< HEAD
batch_size: 32                  # Training batch size
grad_clip: 1.0                  # Gradient clipping value
=======
batch_size: 16                 # Training batch size
grad_clip: 1.0                 # Gradient clipping value
>>>>>>> f8bb4ba2
gradient_accumulation_steps: 1  # Gradient accumulation steps
max_epochs: 50                  # Training goal (large number)
val_before_training: True       # Perform validation before training
only_val: False                 # Perform only validation
kfold: True                     # Perform kfold cross validation
knn_with_train: True 

save_interval: 25                # Model checkpoint save interval as a fraction of total steps
embedding_save_interval: 10      # Embedding save interval
save_model_to_wandb: True       # Save the model to wandb
check_val_every_n_epoch: 5      # Perform validation every n epochs

# Config and Data Arguments
# wandb_tags: ["research-template"] # WandB tags for experiment tracking

# data_dir: "/workspaces/gorillatracker/data/splits/ground_truth-cxl-face_images-openset-reid-val-0-test-0-mintraincount-3-seed-42-train-50-val-25-test-25"
# dataset_class: "gorillatracker.datasets.cxl.CXLDataset"

# force_nlet_builder: "quadlet"
data_dir: "/workspaces/gorillatracker/datasets/supervised/splits/cxl_faces_openset_seed42_square_kfold-5"
dataset_class: "gorillatracker.datasets.kfold_cxl.HardCrossEncounterKFoldCXLDataset"
# dataset_class: "gorillatracker.datasets.kfold_cxl.CrossEncounterKFoldCXLDataset"
# dataset_class: "gorillatracker.datasets.kfold_cxl.KFoldCXLDataset"

data_resize_transform: 192
additional_val_dataset_classes: ["gorillatracker.datasets.bristol.BristolDataset"]
additional_val_data_dirs: ["/workspaces/gorillatracker/datasets/supervised/bristol/cross_encounter_validation/cropped_frames_square_filtered"]
<|MERGE_RESOLUTION|>--- conflicted
+++ resolved
@@ -6,22 +6,13 @@
 force_deterministic: True      # Force deterministic behavior
 precision: 32            # Training precision (e.g., "bf16-mixed")
 compile: False                  # Compile the model for faster execution
-<<<<<<< HEAD
-workers: 1                     # Number of workers for data loading
-=======
 workers: 8                     # Number of workers for data loading
->>>>>>> f8bb4ba2
 
 
 # Model and Training Arguments
 
-<<<<<<< HEAD
 project_name: "Embedding-SwinV2-CXL-Open"  # WandB project name form: <Function>-<Backbone>-<Dataset>-<Set-Type> eg. Embedding-ResNet50-CXL-Open
 run_name: "999-clustering-models" # Name for this training run form: <Issue Number>-<Purpose> eg. #123-testing-new-data
-=======
-project_name: "Embedding-SwinV2Base-CXL-Open"  # WandB project name form: <Function>-<Backbone>-<Dataset>-<Set-Type> eg. Embedding-ResNet50-CXL-Open
-run_name: "452-better-eval-hardpositives_noquadlets" # Name for this training run form: <Issue Number>-<Purpose> eg. #123-testing-new-data
->>>>>>> f8bb4ba2
 wandb_tags: []            # WandB tags for experiment tracking
 model_name_or_path: "SwinV2Base"  # Model name or path 
 saved_checkpoint_path: Null       # Path to a saved model checkpoint (if resuming)
@@ -50,14 +41,6 @@
 
 margin: 1.0                         # Margin for the contrastive loss (triplet loss)
 s: 64.0                             # Scale for the softmax losses 
-<<<<<<< HEAD
-delta_t: 50                         # Delta t for the vpl loss
-mem_bank_start_epoch: 10            # Epoch to start using the memory bank
-lambda_membank: 0.5                 # Lambda for the memory bank loss
-loss_mode: "online/soft"         # Loss modes are "offline", "offline/native", "online/soft", "online/semi-hard", "online/hard", "softmax/arcface" and "softmax/vpl". 
-                                    # Each loss is availible with l2sp regularisation just add /l2sp to the loss mode
-
-=======
 # delta_t: 50                         # Delta t for the vpl loss
 # mem_bank_start_epoch: 10            # Epoch to start using the memory bank
 # lambda_membank: 0.5                 # Lambda for the memory bank loss
@@ -68,7 +51,6 @@
 # use_inbatch_mixup: True                 # Use in batch mixup
 # label_smoothing: 0.05                # Label smoothing value
 loss_mode: "softmax/arcface/l2sp"          # Loss modes are "offline", "offline/native", "online/soft", "online/semi-hard", "online/hard", "softmax/arcface" and "softmax/vpl". Each loss is availible with l2sp regularisation just add /l2sp to the loss mode
->>>>>>> f8bb4ba2
 
 lr_schedule: "cosine"           # Learning rate schedule (e.g., "linear", "cosine", "exponential", "reduce_on_plateau") TODO: add 
 warmup_mode: "cosine"           # Warmup mode (e.g., "linear", "cosine", "exponential", "constant")
@@ -78,13 +60,8 @@
 end_lr: 1e-7                    # End learning rate (for the learning rate schedule -> cosine learning rate schedule)
 
 
-<<<<<<< HEAD
-batch_size: 32                  # Training batch size
-grad_clip: 1.0                  # Gradient clipping value
-=======
 batch_size: 16                 # Training batch size
 grad_clip: 1.0                 # Gradient clipping value
->>>>>>> f8bb4ba2
 gradient_accumulation_steps: 1  # Gradient accumulation steps
 max_epochs: 50                  # Training goal (large number)
 val_before_training: True       # Perform validation before training
