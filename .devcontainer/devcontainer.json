--- conflicted
+++ resolved
@@ -28,17 +28,10 @@
         // UNSAFE. Use with caution. Changes propagate to host.
         // "--pid=host",
         // DO NOT COMMIT THIS ENABLED TO REMOTE.
-<<<<<<< HEAD
-        "--gpus",
-        "device=1",
-        "-u",
-        "0"
-=======
         // "--gpus",
         // "device=0",
         // "-u",
         // "0"
->>>>>>> b1cddd16
     ],
     // ------------------------------------------------------------
     // Setup your mounts and env vars like for a docker run command
